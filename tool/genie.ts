#!/usr/bin/env node
// -*- mode: typescript; indent-tabs-mode: nil; js-basic-offset: 4 -*-
//
// This file is part of Genie
//
// Copyright 2019-2020 The Board of Trustees of the Leland Stanford Junior University
//
// Licensed under the Apache License, Version 2.0 (the "License");
// you may not use this file except in compliance with the License.
// You may obtain a copy of the License at
//
//    http://www.apache.org/licenses/LICENSE-2.0
//
// Unless required by applicable law or agreed to in writing, software
// distributed under the License is distributed on an "AS IS" BASIS,
// WITHOUT WARRANTIES OR CONDITIONS OF ANY KIND, either express or implied.
// See the License for the specific language governing permissions and
// limitations under the License.

process.on('unhandledRejection', (up) => { throw up; });

import * as argparse from 'argparse';

interface SubCommand {
    initArgparse(parser : argparse.SubParser) : void;
    execute(args : any) : Promise<void>;
}

const subcommands : { [key : string] : SubCommand } = {
    'download-snapshot': require('./download-snapshot'),
    'download-templates': require('./download-templates'),
    'download-entities': require('./download-entities'),
    'download-entity-values': require('./download-entity-values'),
    'download-strings': require('./download-strings'),
    'download-string-values': require('./download-string-values'),

    'compile-template': require('./compile-template'),
    'generate': require('./generate'),
    'generate-dialogs': require('./generate-dialogs'),
    'dialog-to-contextual': require('./dialog-to-contextual'),
    'simulate-dialogs': require('./simulate-dialogs'),

    'sample': require('./sample'),
    'sample-constants': require('./sample-constants'),
    'mturk-make-paraphrase-hits': require('./mturk-make-paraphrase-hits'),
    'mturk-make-validation-hits': require('./mturk-make-validation-hits'),
    'mturk-validate': require('./mturk-validate'),
    'mturk-process-eval-data': require('./mturk-process-eval-data'),

    'augment': require('./augment'),
    'requote': require('./requote'),
    'resample': require('./resample'),
    'split-train-eval': require('./split-train-eval'),
    'typecheck': require('./typecheck'),
    'deduplicate': require('./deduplicate'),
    'measure-training-set': require('./measure-training-set'),
    'compute-training-coverage': require('./compute-training-coverage'),
    'retokenize-eval': require('./retokenize-evaluation-data'),

    'train': require('./train'),
    'predict': require('./predict'),
    'evaluate-server': require('./evaluate-server'),
    'evaluate-file': require('./evaluate-file'),
    'manual-annotate': require('./manual-annotate'),
    'manual-annotate-dialog': require('./manual-annotate-dialog'),
    'interactive-annotate': require('./interactive-annotate'),
    'evaluate-dialog': require('./evaluate-dialog'),
    'server': require('./server'),
    'assistant': require('./assistant'),

    'subsample-thingpedia': require('./subsample-thingpedia'),
    'preprocess-string-dataset': require('./preprocess-string-dataset'),

    'autoqa-annotation-diff': require('./autoqa/annotation-diff'),

    'schemaorg-process-schema': require('./autoqa/schemaorg/process-schema'),
    'schemaorg-normalize-data': require('./autoqa/schemaorg/normalize-data'),
    'schemaorg-trim-class': require('./autoqa/schemaorg/trim-class'),
    'schemaorg-retrieve-wikidata-labels': require('./autoqa/schemaorg/retrieve-wikidata-labels'),

    'sgd-process-schema': require('./autoqa/sgd/process-schema'),
    'sgd-normalize-data': require('./autoqa/sgd/normalize-data'),

    'wikidata-process-schema': require('./autoqa/wikidata/process-schema'),
    'wikidata-es-import': require('./autoqa/wikidata/es-import'),
    'wikidata-download-data': require('./autoqa/wikidata/download-data'),
    'wikidata-label-retriever': require('./autoqa/wikidata/label-retriever'),
    'wikidata-make-string-datasets': require('./autoqa/wikidata/make-string-datasets'),
    'wikidata-demo': require('./autoqa/wikidata/demo'),

    'auto-annotate': require('./autoqa/auto-annotate'),
    'make-string-datasets': require('./autoqa/make-string-datasets'),

    'auto-annotate-multiwoz': require('./auto-annotate-multiwoz'),
    'extract-predicted-slots': require('./extract-predicted-slots'),
    'analyze-dialogue-annotations': require('./analyze-dialogue-annotations'),
<<<<<<< HEAD
=======

    'init-project': require('./init-project'),
    'init-device': require('./init-device'),
    'lint-device': require('./lint-device'),

    'upload-device': require('./upload-device'),
    'upload-string-values': require('./upload-string-values'),
    'upload-entity-values': require('./upload-entity-values'),
>>>>>>> b39aaa9f
};

async function main() {
    const parser = new argparse.ArgumentParser({
        add_help: true,
        description: "A tool to generate natural language semantic parsers for programming languages."
    });

    const subparsers = parser.add_subparsers({
        title: 'Available sub-commands',
        dest: 'subcommand',
        required: true
    } as argparse.SubparserOptions);
    for (const subcommand in subcommands)
        subcommands[subcommand].initArgparse(subparsers);

    const args = parser.parse_args();
    await subcommands[args.subcommand].execute(args);
}
main();<|MERGE_RESOLUTION|>--- conflicted
+++ resolved
@@ -94,8 +94,6 @@
     'auto-annotate-multiwoz': require('./auto-annotate-multiwoz'),
     'extract-predicted-slots': require('./extract-predicted-slots'),
     'analyze-dialogue-annotations': require('./analyze-dialogue-annotations'),
-<<<<<<< HEAD
-=======
 
     'init-project': require('./init-project'),
     'init-device': require('./init-device'),
@@ -104,7 +102,6 @@
     'upload-device': require('./upload-device'),
     'upload-string-values': require('./upload-string-values'),
     'upload-entity-values': require('./upload-entity-values'),
->>>>>>> b39aaa9f
 };
 
 async function main() {
