# 1-basic
# Let's start simple...

U: \t $dialogue @org.thingpedia.dialogue.transaction.execute;
U: now => @com.facebook.post();

A: What do you want to post?
A: >> context = $dialogue @org.thingpedia.dialogue.transaction . sys_slot_fill ( status ) ; @com.facebook ( id = GENERIC_ENTITY_tt:device_id_0 ) . post ( ) ; // {"GENERIC_ENTITY_tt:device_id_0":{"value":"com.facebook-6","display":"Some Device 6"}}
A: >> expecting = raw_string

U: \t $dialogue @org.thingpedia.dialogue.transaction.execute;
U: now => @com.facebook.post(status="hello world");

A: Ok, do you want me to post hello world on Facebook?
A: >> context = $dialogue @org.thingpedia.dialogue.transaction . sys_confirm_action ; @com.facebook ( id = GENERIC_ENTITY_tt:device_id_0 ) . post ( status = QUOTED_STRING_0 ) ; // {"GENERIC_ENTITY_tt:device_id_0":{"value":"com.facebook-6","display":"Some Device 6"},"QUOTED_STRING_0":"hello world"}
A: >> expecting = yesno

U: \t $dialogue @org.thingpedia.dialogue.transaction.execute;
U: now => @com.facebook.post(status="hello world") #[confirm=enum(confirmed)];

A: I posted hello world on Facebook.
A: >> context = $dialogue @org.thingpedia.dialogue.transaction . sys_action_success ; @com.facebook ( id = GENERIC_ENTITY_tt:device_id_0 ) . post ( status = QUOTED_STRING_0 ) #[ results = [ ] ] ; // {"GENERIC_ENTITY_tt:device_id_0":{"value":"com.facebook-6","display":"Some Device 6"},"QUOTED_STRING_0":"hello world"}
A: >> expecting = null

====
# 2-basic-with-raw-string
# Actually typing things...

U: \t $dialogue @org.thingpedia.dialogue.transaction.execute;
U: now => @com.facebook.post();

A: What do you want to post?
A: >> context = $dialogue @org.thingpedia.dialogue.transaction . sys_slot_fill ( status ) ; @com.facebook ( id = GENERIC_ENTITY_tt:device_id_0 ) . post ( ) ; // {"GENERIC_ENTITY_tt:device_id_0":{"value":"com.facebook-6","display":"Some Device 6"}}
A: >> expecting = raw_string

U: hello world

A: Ok, do you want me to post hello world on Facebook?
A: >> context = $dialogue @org.thingpedia.dialogue.transaction . sys_confirm_action ; @com.facebook ( id = GENERIC_ENTITY_tt:device_id_0 ) . post ( status = QUOTED_STRING_0 ) ; // {"GENERIC_ENTITY_tt:device_id_0":{"value":"com.facebook-6","display":"Some Device 6"},"QUOTED_STRING_0":"hello world"}
A: >> expecting = yesno

U: \t $dialogue @org.thingpedia.dialogue.transaction.execute;
U: now => @com.facebook.post(status="hello world") #[confirm=enum(confirmed)];

A: I posted hello world on Facebook.
A: >> context = $dialogue @org.thingpedia.dialogue.transaction . sys_action_success ; @com.facebook ( id = GENERIC_ENTITY_tt:device_id_0 ) . post ( status = QUOTED_STRING_0 ) #[ results = [ ] ] ; // {"GENERIC_ENTITY_tt:device_id_0":{"value":"com.facebook-6","display":"Some Device 6"},"QUOTED_STRING_0":"hello world"}
A: >> expecting = null

====
# 2-twitter
# posting on twitter
U: \t $dialogue @org.thingpedia.dialogue.transaction.execute;
U: now => @com.twitter.post();

A: You have multiple Twitter devices. Which one do you want to use?
A: choice 0: Twitter Account foo
A: choice 1: Twitter Account bar
A: >> context = $dialogue @org.thingpedia.dialogue.transaction . execute ; @com.twitter . post ( ) ; // {}
A: >> expecting = choice

U: \t $choice(0);

A: What do you want to tweet?
A: >> context = $dialogue @org.thingpedia.dialogue.transaction . sys_slot_fill ( status ) ; @com.twitter ( id = GENERIC_ENTITY_tt:device_id_0 ) . post ( ) ; // {"GENERIC_ENTITY_tt:device_id_0":{"value":"twitter-foo","display":"Twitter Account foo"}}
A: >> expecting = raw_string

U: \t $dialogue @org.thingpedia.dialogue.transaction.execute;
U: now => @com.twitter(id="twitter-foo",name="Twitter Account foo").post(status="hello world");

A: Ok, do you want me to tweet hello world?
A: >> context = $dialogue @org.thingpedia.dialogue.transaction . sys_confirm_action ; @com.twitter ( id = GENERIC_ENTITY_tt:device_id_0 ) . post ( status = QUOTED_STRING_0 ) ; // {"GENERIC_ENTITY_tt:device_id_0":{"value":"twitter-foo","display":"Twitter Account foo"},"QUOTED_STRING_0":"hello world"}
A: >> expecting = yesno

U: \t $dialogue @org.thingpedia.dialogue.transaction.execute;
U: now => @com.twitter(id="twitter-foo",name="Twitter Account foo").post(status="hello world") #[confirm=enum(confirmed)];

A: I tweeted hello world.
A: >> context = $dialogue @org.thingpedia.dialogue.transaction . sys_action_success ; @com.twitter ( id = GENERIC_ENTITY_tt:device_id_0 ) . post ( status = QUOTED_STRING_0 ) #[ results = [ ] ] ; // {"GENERIC_ENTITY_tt:device_id_0":{"value":"twitter-foo","display":"Twitter Account foo"},"QUOTED_STRING_0":"hello world"}
A: >> expecting = null

====
# 3-yelp
# simple yelp search
U: \t $dialogue @org.thingpedia.dialogue.transaction.execute;
U: now => @com.yelp.restaurant() => notify;

A: I see Ramen Nagi and Evvia Estiatorio. Both are restaurants rated 4.5 star.
A: rdl: Ramen Nagi https://www.yelp.com/biz/ramen-nagi-palo-alto?adjust_creative=hejPBQRox5iXtqGPiDw4dg&utm_campaign=yelp_api_v3&utm_medium=api_v3_business_search&utm_source=hejPBQRox5iXtqGPiDw4dg
A: rdl: Evvia Estiatorio https://www.yelp.com/biz/evvia-estiatorio-palo-alto?adjust_creative=hejPBQRox5iXtqGPiDw4dg&utm_campaign=yelp_api_v3&utm_medium=api_v3_business_search&utm_source=hejPBQRox5iXtqGPiDw4dg
A: >> context = $dialogue @org.thingpedia.dialogue.transaction . sys_recommend_two ; @com.yelp . restaurant ( ) #[ results = [ { id = GENERIC_ENTITY_com.yelp:restaurant_0 , image_url = PICTURE_0 , link = URL_0 , cuisines = [ GENERIC_ENTITY_com.yelp:restaurant_cuisine_0 , GENERIC_ENTITY_com.yelp:restaurant_cuisine_1 ] , price = enum moderate , rating = NUMBER_0 , reviewCount = NUMBER_1 , geo = LOCATION_0 } ] ] #[ count = NUMBER_2 ] #[ more = true ] ; // {"GENERIC_ENTITY_com.yelp:restaurant_0":{"value":"vhfPni9pci29SEHrN1OtRg","display":"Ramen Nagi"},"PICTURE_0":"https://s3-media3.fl.yelpcdn.com/bphoto/OKCXWIEFIkNdvkqETl0Bqw/o.jpg","URL_0":"https://www.yelp.com/biz/ramen-nagi-palo-alto?adjust_creative=hejPBQRox5iXtqGPiDw4dg&utm_campaign=yelp_api_v3&utm_medium=api_v3_business_search&utm_source=hejPBQRox5iXtqGPiDw4dg","GENERIC_ENTITY_com.yelp:restaurant_cuisine_0":{"value":"ramen","display":"Ramen"},"GENERIC_ENTITY_com.yelp:restaurant_cuisine_1":{"value":"noodles","display":"Noodles"},"NUMBER_0":4.5,"NUMBER_1":1625,"LOCATION_0":{"latitude":37.445523,"longitude":-122.1607073261,"display":null},"NUMBER_2":50}
A: >> expecting = null

# U: What price range is Ramen Nagi ?
U: \t $dialogue @org.thingpedia.dialogue.transaction.execute;
U: now => [price] of @com.yelp.restaurant(), id == "vhfPni9pci29SEHrN1OtRg"^^com.yelp:restaurant => notify;

A: Ramen Nagi is a moderate restaurant.
A: >> context = $dialogue @org.thingpedia.dialogue.transaction . sys_recommend_one ; [ price ] of @com.yelp . restaurant ( ) filter id == GENERIC_ENTITY_com.yelp:restaurant_0 #[ results = [ { id = GENERIC_ENTITY_com.yelp:restaurant_0 , price = enum moderate } ] ] ; // {"GENERIC_ENTITY_com.yelp:restaurant_0":{"value":"vhfPni9pci29SEHrN1OtRg","display":null}}
A: >> expecting = null

# U: No, I'm looking for something expensive.
U: \t $dialogue @org.thingpedia.dialogue.transaction.execute;
U: now => @com.yelp.restaurant(), price == enum(expensive) => notify;

A: I see Evvia Estiatorio, NOLA Restaurant & Bar, and Tamarine Restaurant. They're expensive restaurants.
A: rdl: Evvia Estiatorio https://www.yelp.com/biz/evvia-estiatorio-palo-alto?adjust_creative=hejPBQRox5iXtqGPiDw4dg&utm_campaign=yelp_api_v3&utm_medium=api_v3_business_search&utm_source=hejPBQRox5iXtqGPiDw4dg
A: rdl: NOLA Restaurant & Bar https://www.yelp.com/biz/nola-restaurant-and-bar-palo-alto?adjust_creative=hejPBQRox5iXtqGPiDw4dg&utm_campaign=yelp_api_v3&utm_medium=api_v3_business_search&utm_source=hejPBQRox5iXtqGPiDw4dg
A: rdl: Tamarine Restaurant https://www.yelp.com/biz/tamarine-restaurant-palo-alto?adjust_creative=hejPBQRox5iXtqGPiDw4dg&utm_campaign=yelp_api_v3&utm_medium=api_v3_business_search&utm_source=hejPBQRox5iXtqGPiDw4dg
A: >> context = $dialogue @org.thingpedia.dialogue.transaction . sys_recommend_three ; @com.yelp . restaurant ( ) filter price == enum expensive #[ results = [ { id = GENERIC_ENTITY_com.yelp:restaurant_0 , image_url = PICTURE_0 , link = URL_0 , cuisines = [ GENERIC_ENTITY_com.yelp:restaurant_cuisine_0 ] , price = enum expensive , rating = NUMBER_0 , reviewCount = NUMBER_1 , geo = LOCATION_0 , phone = PHONE_NUMBER_0 } ] ] #[ count = 10 ] ; // {"GENERIC_ENTITY_com.yelp:restaurant_0":{"value":"1vMgajRAI3lYwuCeGX58oQ","display":"Evvia Estiatorio"},"PICTURE_0":"https://s3-media3.fl.yelpcdn.com/bphoto/Q3lgbcNuRbdrITtLN5CQgQ/o.jpg","URL_0":"https://www.yelp.com/biz/evvia-estiatorio-palo-alto?adjust_creative=hejPBQRox5iXtqGPiDw4dg&utm_campaign=yelp_api_v3&utm_medium=api_v3_business_search&utm_source=hejPBQRox5iXtqGPiDw4dg","GENERIC_ENTITY_com.yelp:restaurant_cuisine_0":{"value":"greek","display":"Greek"},"NUMBER_0":4.5,"NUMBER_1":2393,"LOCATION_0":{"latitude":37.445077,"longitude":-122.163778,"display":null},"PHONE_NUMBER_0":"+16503260983"}
A: >> expecting = null

# U: Thanks, this is sufficient.
U: \t $dialogue @org.thingpedia.dialogue.transaction.cancel;

#A: Is there anything else I can help you with?
#A: >> context = $dialogue @org.thingpedia.dialogue.transaction . sys_anything_else ; @com.yelp . restaurant ( ) filter price == enum expensive #[ results = [ { id = GENERIC_ENTITY_com.yelp:restaurant_0 , image_url = PICTURE_0 , link = URL_0 , cuisines = [ GENERIC_ENTITY_com.yelp:restaurant_cuisine_0 ] , price = enum expensive , rating = NUMBER_0 , reviewCount = NUMBER_1 , geo = LOCATION_0 , phone = PHONE_NUMBER_0 } ] ] #[ count = 10 ] ; // {"GENERIC_ENTITY_com.yelp:restaurant_0":{"value":"1vMgajRAI3lYwuCeGX58oQ","display":"Evvia Estiatorio"},"PICTURE_0":"https://s3-media3.fl.yelpcdn.com/bphoto/Q3lgbcNuRbdrITtLN5CQgQ/o.jpg","URL_0":"https://www.yelp.com/biz/evvia-estiatorio-palo-alto?adjust_creative=hejPBQRox5iXtqGPiDw4dg&utm_campaign=yelp_api_v3&utm_medium=api_v3_business_search&utm_source=hejPBQRox5iXtqGPiDw4dg","GENERIC_ENTITY_com.yelp:restaurant_cuisine_0":{"value":"greek","display":"Greek"},"NUMBER_0":4.5,"NUMBER_1":2393,"LOCATION_0":{"latitude":37.445077,"longitude":-122.163778,"display":null},"PHONE_NUMBER_0":"+16503260983"}
#A: >> expecting = generic

# U: No thanks, goodbye
#U: \t $dialogue @org.thingpedia.dialogue.transaction.end;

A: Alright, let me know if I can help you with anything else!
A: >> context = null // {}
A: >> expecting = null

====
# 4-weather
# getting the weather
U: \t $dialogue @org.thingpedia.dialogue.transaction.execute;
U: now => @org.thingpedia.weather.current(location=new Location(37.442156, -122.1634471, "Palo Alto, California")) => notify;

A: The current weather in Palo Alto, California is sunny. The temperature is 60.1 F and the humidity is 91.3 %.
A: >> context = $dialogue @org.thingpedia.dialogue.transaction . sys_display_result ; @org.thingpedia.weather . current ( location = LOCATION_0 ) #[ results = [ { location = LOCATION_0 , temperature = MEASURE_C_0 , wind_speed = MEASURE_mps_0 , humidity = NUMBER_0 , cloudiness = NUMBER_1 , fog = 0 , status = enum sunny , icon = PICTURE_0 } ] ] ; // {"LOCATION_0":{"latitude":37.442156,"longitude":-122.1634471,"display":"Palo Alto, California"},"MEASURE_C_0":{"unit":"C","value":15.6},"MEASURE_mps_0":{"unit":"mps","value":3.4},"NUMBER_0":91.3,"NUMBER_1":4.7,"PICTURE_0":"http://api.met.no/weatherapi/weathericon/1.1/?symbol=1;content_type=image/png"}
A: >> expecting = null

# what's the temperature?
U: \t $dialogue @org.thingpedia.dialogue.transaction.execute;
U: now => [temperature] of @org.thingpedia.weather.current(location=new Location(37.442156, -122.1634471, "Palo Alto, California")) => notify;

A: The temperature is 60.1 F.
A: >> context = $dialogue @org.thingpedia.dialogue.transaction . sys_display_result ; [ temperature ] of @org.thingpedia.weather . current ( location = LOCATION_0 ) #[ results = [ { location = LOCATION_0 , temperature = MEASURE_C_0 , status = enum sunny } ] ] ; // {"LOCATION_0":{"latitude":37.442156,"longitude":-122.1634471,"display":"Palo Alto, California"},"MEASURE_C_0":{"unit":"C","value":15.6}}
A: >> expecting = null

====
# 5-weather-slot-fill
# getting the weather again
U: \t $dialogue @org.thingpedia.dialogue.transaction.execute;
U: now => @org.thingpedia.weather.current(location=$?) => notify;

A: What location do you want the current weather for?
A: >> context = $dialogue @org.thingpedia.dialogue.transaction . sys_slot_fill ( location ) ; @org.thingpedia.weather . current ( location = $? ) ; // {}
A: >> expecting = location

# let's use the location picker!
U: \t bookkeeping(answer(new Location(37.442156, -122.1634471, "Palo Alto, California")));

A: The current weather in Palo Alto, California is sunny. The temperature is 60.1 F and the humidity is 91.3 %.
A: >> context = $dialogue @org.thingpedia.dialogue.transaction . sys_display_result ; @org.thingpedia.weather . current ( location = LOCATION_0 ) #[ results = [ { location = LOCATION_0 , temperature = MEASURE_C_0 , wind_speed = MEASURE_mps_0 , humidity = NUMBER_0 , cloudiness = NUMBER_1 , fog = 0 , status = enum sunny , icon = PICTURE_0 } ] ] ; // {"LOCATION_0":{"latitude":37.442156,"longitude":-122.1634471,"display":"Palo Alto, California"},"MEASURE_C_0":{"unit":"C","value":15.6},"MEASURE_mps_0":{"unit":"mps","value":3.4},"NUMBER_0":91.3,"NUMBER_1":4.7,"PICTURE_0":"http://api.met.no/weatherapi/weathericon/1.1/?symbol=1;content_type=image/png"}
A: >> expecting = null

====
# 6-spotify
# simple-spotify-search
U: \t $dialogue @org.thingpedia.dialogue.transaction.execute;
U: now => (@com.spotify.song(), id =~ ("despacito")) => @com.spotify.play_song(song=id);

A: I played Despacito on Spotify.
A: >> context = $dialogue @org.thingpedia.dialogue.transaction . sys_action_success ; ( @com.spotify ( id = GENERIC_ENTITY_tt:device_id_0 ) . song ( ) filter id =~ QUOTED_STRING_0 ) [ 1 ] => @com.spotify ( id = GENERIC_ENTITY_tt:device_id_0 ) . play_song ( song = id ) #[ results = [ { song = GENERIC_ENTITY_com.spotify:song_0 , device = GENERIC_ENTITY_com.spotify:device_0 , __device = GENERIC_ENTITY_tt:device_id_0 } ] ] ; // {"GENERIC_ENTITY_tt:device_id_0":{"value":"com.spotify-7","display":"Some Device 7"},"QUOTED_STRING_0":"despacito","GENERIC_ENTITY_com.spotify:song_0":{"value":"spotify:track:6habFhsOp2NvshLv26DqMb","display":"Despacito"},"GENERIC_ENTITY_com.spotify:device_0":{"value":"str:ENTITY_com.spotify:device::36:","display":null}}
A: >> expecting = null

====
# 7-spotify
# spotify-search-artist
U: \t $dialogue @org.thingpedia.dialogue.transaction.execute;
U: now => (@com.spotify.song(), contains(artists, null^^com.spotify:artist("ariana grande"))) => @com.spotify.play_song(song=id);

A: I played music by Ariana Grande on Spotify.
A: >> context = $dialogue @org.thingpedia.dialogue.transaction . sys_action_success ; @com.spotify ( id = GENERIC_ENTITY_tt:device_id_0 ) . song ( ) filter contains ( artists , GENERIC_ENTITY_com.spotify:artist_0 ) => @com.spotify ( id = GENERIC_ENTITY_tt:device_id_0 ) . play_song ( song = id ) #[ results = [ { song = GENERIC_ENTITY_com.spotify:song_0 , device = GENERIC_ENTITY_com.spotify:device_0 , __device = GENERIC_ENTITY_tt:device_id_0 } ] ] #[ count = NUMBER_0 ] ; // {"GENERIC_ENTITY_tt:device_id_0":{"value":"com.spotify-7","display":"Some Device 7"},"GENERIC_ENTITY_com.spotify:artist_0":{"value":"spotify:artist:66CXWjxzNUsdJxJ2JdwvnR","display":"Ariana Grande"},"GENERIC_ENTITY_com.spotify:song_0":{"value":"spotify:track:6ocbgoVGwYJhOv1GgI9NsF","display":"7 rings"},"GENERIC_ENTITY_com.spotify:device_0":{"value":"str:ENTITY_com.spotify:device::36:","display":null},"NUMBER_0":23}
A: >> expecting = null

====
# 8-spotify
# spotify-search-album
U: \t $dialogue @org.thingpedia.dialogue.transaction.execute;
U: now => (@com.spotify.song(), album == null^^com.spotify:album("folklore")) =>  @com.spotify.play_song(song=id);

A: I played music in the album folklore on Spotify.
A: >> context = $dialogue @org.thingpedia.dialogue.transaction . sys_action_success ; @com.spotify ( id = GENERIC_ENTITY_tt:device_id_0 ) . song ( ) filter album == GENERIC_ENTITY_com.spotify:album_0 => @com.spotify ( id = GENERIC_ENTITY_tt:device_id_0 ) . play_song ( song = id ) #[ results = [ { song = GENERIC_ENTITY_com.spotify:song_0 , device = GENERIC_ENTITY_com.spotify:device_0 , __device = GENERIC_ENTITY_tt:device_id_0 } ] ] #[ count = NUMBER_0 ] ; // {"GENERIC_ENTITY_tt:device_id_0":{"value":"com.spotify-7","display":"Some Device 7"},"GENERIC_ENTITY_com.spotify:album_0":{"value":"spotify:album:2fenSS68JI1h4Fo296JfGr","display":"folklore"},"GENERIC_ENTITY_com.spotify:song_0":{"value":"spotify:track:4R2kfaDFhslZEMJqAFNpdd","display":"cardigan"},"GENERIC_ENTITY_com.spotify:device_0":{"value":"str:ENTITY_com.spotify:device::36:","display":null},"NUMBER_0":22}
A: >> expecting = null

====
# 9-joke
# tell me a joke
U: \t $dialogue @org.thingpedia.dialogue.transaction.execute;
U: now => @com.icanhazdadjoke.get() => notify;

A: What do you call a troublesome Canadian high schooler? A poutine.
A: >> context = $dialogue @org.thingpedia.dialogue.transaction . sys_display_result ; @com.icanhazdadjoke ( id = GENERIC_ENTITY_tt:device_id_0 ) . get ( ) #[ results = [ { id = GENERIC_ENTITY_com.icanhazdadjoke:id_0 , text = QUOTED_STRING_0 } ] ] ; // {"GENERIC_ENTITY_tt:device_id_0":{"value":"com.icanhazdadjoke-8","display":"Some Device 8"},"GENERIC_ENTITY_com.icanhazdadjoke:id_0":{"value":"A5ozsH6pWnb","display":null},"QUOTED_STRING_0":"What do you call a troublesome Canadian high schooler? A poutine"}
A: >> expecting = null

# another one
U: \t $dialogue @org.thingpedia.dialogue.transaction.execute;
U: now => @com.icanhazdadjoke.get() => notify;

A: Why are fish so smart? Because they live in schools!
A: >> context = $dialogue @org.thingpedia.dialogue.transaction . sys_display_result ; @com.icanhazdadjoke ( id = GENERIC_ENTITY_tt:device_id_0 ) . get ( ) #[ results = [ { id = GENERIC_ENTITY_com.icanhazdadjoke:id_0 , text = QUOTED_STRING_0 } ] ] ; // {"GENERIC_ENTITY_tt:device_id_0":{"value":"com.icanhazdadjoke-8","display":"Some Device 8"},"GENERIC_ENTITY_com.icanhazdadjoke:id_0":{"value":"lGe2Tvskyd","display":null},"QUOTED_STRING_0":"Why are fish so smart?\nBecause they live in schools!"}
A: >> expecting = null

# another one
U: \t $dialogue @org.thingpedia.dialogue.transaction.execute;
U: now => @com.icanhazdadjoke.get() => notify;

A: What is a witch's favorite subject in school? Spelling!
A: >> context = $dialogue @org.thingpedia.dialogue.transaction . sys_display_result ; @com.icanhazdadjoke ( id = GENERIC_ENTITY_tt:device_id_0 ) . get ( ) #[ results = [ { id = GENERIC_ENTITY_com.icanhazdadjoke:id_0 , text = QUOTED_STRING_0 } ] ] ; // {"GENERIC_ENTITY_tt:device_id_0":{"value":"com.icanhazdadjoke-8","display":"Some Device 8"},"GENERIC_ENTITY_com.icanhazdadjoke:id_0":{"value":"K6UKmykqrjb","display":null},"QUOTED_STRING_0":"What is a witch's favorite subject in school? Spelling!   "}
A: >> expecting = null

# another one
U: \t $dialogue @org.thingpedia.dialogue.transaction.execute;
U: now => @com.icanhazdadjoke.get() => notify;

A: What is a witch's favorite subject in school? Spelling!
A: >> context = $dialogue @org.thingpedia.dialogue.transaction . sys_display_result ; @com.icanhazdadjoke ( id = GENERIC_ENTITY_tt:device_id_0 ) . get ( ) #[ results = [ { id = GENERIC_ENTITY_com.icanhazdadjoke:id_0 , text = QUOTED_STRING_0 } ] ] ; // {"GENERIC_ENTITY_tt:device_id_0":{"value":"com.icanhazdadjoke-8","display":"Some Device 8"},"GENERIC_ENTITY_com.icanhazdadjoke:id_0":{"value":"K6UKmykqrjb","display":null},"QUOTED_STRING_0":"What is a witch's favorite subject in school? Spelling!   "}
A: >> expecting = null

====
# 10-cancel

U: \t $dialogue @org.thingpedia.dialogue.transaction.execute;
U: now => @com.twitter.post();

A: You have multiple Twitter devices. Which one do you want to use?
A: choice 0: Twitter Account foo
A: choice 1: Twitter Account bar
A: >> context = $dialogue @org.thingpedia.dialogue.transaction . execute ; @com.twitter . post ( ) ; // {}
A: >> expecting = choice

U: \r $choice ( 1 ) ;

A: What do you want to tweet?
A: >> context = $dialogue @org.thingpedia.dialogue.transaction . sys_slot_fill ( status ) ; @com.twitter ( id = GENERIC_ENTITY_tt:device_id_0 ) . post ( ) ; // {"GENERIC_ENTITY_tt:device_id_0":{"value":"twitter-bar","display":"Twitter Account bar"}}
A: >> expecting = raw_string

U: \r bookkeeping special special:nevermind

A: Alright, let me know if I can help you with anything else!
A: >> context = null // {}
A: >> expecting = null

====
# 11-entity-linking

U: \t $dialogue @org.thingpedia.dialogue.transaction.execute;
U: now => @com.yelp.restaurant(), contains(cuisines, null^^com.yelp:restaurant_cuisine("italian")) => notify;

A: I see Patxi's Pizza, Cafe Borrone, and Osteria Toscana. They're moderate restaurants with Italian food.
A: rdl: Patxi's Pizza https://www.yelp.com/biz/patxis-pizza-palo-alto?adjust_creative=hejPBQRox5iXtqGPiDw4dg&utm_campaign=yelp_api_v3&utm_medium=api_v3_business_search&utm_source=hejPBQRox5iXtqGPiDw4dg
A: rdl: Cafe Borrone https://www.yelp.com/biz/cafe-borrone-menlo-park?adjust_creative=hejPBQRox5iXtqGPiDw4dg&utm_campaign=yelp_api_v3&utm_medium=api_v3_business_search&utm_source=hejPBQRox5iXtqGPiDw4dg
A: rdl: Osteria Toscana https://www.yelp.com/biz/osteria-toscana-palo-alto?adjust_creative=hejPBQRox5iXtqGPiDw4dg&utm_campaign=yelp_api_v3&utm_medium=api_v3_business_search&utm_source=hejPBQRox5iXtqGPiDw4dg
A: >> context = $dialogue @org.thingpedia.dialogue.transaction . sys_recommend_three ; @com.yelp . restaurant ( ) filter contains ( cuisines , GENERIC_ENTITY_com.yelp:restaurant_cuisine_0 ) #[ results = [ { id = GENERIC_ENTITY_com.yelp:restaurant_0 , image_url = PICTURE_0 , link = URL_0 , cuisines = [ GENERIC_ENTITY_com.yelp:restaurant_cuisine_1 , GENERIC_ENTITY_com.yelp:restaurant_cuisine_2 , GENERIC_ENTITY_com.yelp:restaurant_cuisine_0 ] , price = enum moderate , rating = NUMBER_0 , reviewCount = NUMBER_1 , geo = LOCATION_0 , phone = PHONE_NUMBER_0 } ] ] #[ count = 5 ] ; // {"GENERIC_ENTITY_com.yelp:restaurant_cuisine_0":{"value":"italian","display":"Italian"},"GENERIC_ENTITY_com.yelp:restaurant_0":{"value":"OLa29RISTT2raUNPLo-9xw","display":"Patxi's Pizza"},"PICTURE_0":"https://s3-media3.fl.yelpcdn.com/bphoto/Jvow48SJ-SfCcxLt0a7uWg/o.jpg","URL_0":"https://www.yelp.com/biz/patxis-pizza-palo-alto?adjust_creative=hejPBQRox5iXtqGPiDw4dg&utm_campaign=yelp_api_v3&utm_medium=api_v3_business_search&utm_source=hejPBQRox5iXtqGPiDw4dg","GENERIC_ENTITY_com.yelp:restaurant_cuisine_1":{"value":"pizza","display":"Pizza"},"GENERIC_ENTITY_com.yelp:restaurant_cuisine_2":{"value":"salad","display":"Salad"},"NUMBER_0":3.5,"NUMBER_1":1700,"LOCATION_0":{"latitude":37.445153,"longitude":-122.163337,"display":null},"PHONE_NUMBER_0":"+16504739999"}
A: >> expecting = null

====
# 12-invalid-entity

U: \t $dialogue @org.thingpedia.dialogue.transaction.execute;
U: now => @com.yelp.restaurant(), contains(cuisines, null^^com.yelp:restaurant_cuisine("invalid")) => notify;

A: Sorry, I cannot find any Yelp Cuisine matching “invalid”.
A: >> context = null // {}
A: >> expecting = null

====
# 13-invalid-command

U: !! test command always failed !!

A: Sorry, I did not understand that. Please enter a 5-digit zip code.
A: >> context = null // {}
A: >> expecting = null

====
# 14-terminate-conversation

U: \t $dialogue @org.thingpedia.dialogue.transaction.execute;
U: now => @com.yelp.restaurant(), contains(cuisines, null^^com.yelp:restaurant_cuisine("italian")) => notify;

A: I see Patxi's Pizza, Cafe Borrone, and Osteria Toscana. They're moderate restaurants with Italian food.
A: rdl: Patxi's Pizza https://www.yelp.com/biz/patxis-pizza-palo-alto?adjust_creative=hejPBQRox5iXtqGPiDw4dg&utm_campaign=yelp_api_v3&utm_medium=api_v3_business_search&utm_source=hejPBQRox5iXtqGPiDw4dg
A: rdl: Cafe Borrone https://www.yelp.com/biz/cafe-borrone-menlo-park?adjust_creative=hejPBQRox5iXtqGPiDw4dg&utm_campaign=yelp_api_v3&utm_medium=api_v3_business_search&utm_source=hejPBQRox5iXtqGPiDw4dg
A: rdl: Osteria Toscana https://www.yelp.com/biz/osteria-toscana-palo-alto?adjust_creative=hejPBQRox5iXtqGPiDw4dg&utm_campaign=yelp_api_v3&utm_medium=api_v3_business_search&utm_source=hejPBQRox5iXtqGPiDw4dg
A: >> context = $dialogue @org.thingpedia.dialogue.transaction . sys_recommend_three ; @com.yelp . restaurant ( ) filter contains ( cuisines , GENERIC_ENTITY_com.yelp:restaurant_cuisine_0 ) #[ results = [ { id = GENERIC_ENTITY_com.yelp:restaurant_0 , image_url = PICTURE_0 , link = URL_0 , cuisines = [ GENERIC_ENTITY_com.yelp:restaurant_cuisine_1 , GENERIC_ENTITY_com.yelp:restaurant_cuisine_2 , GENERIC_ENTITY_com.yelp:restaurant_cuisine_0 ] , price = enum moderate , rating = NUMBER_0 , reviewCount = NUMBER_1 , geo = LOCATION_0 , phone = PHONE_NUMBER_0 } ] ] #[ count = 5 ] ; // {"GENERIC_ENTITY_com.yelp:restaurant_cuisine_0":{"value":"italian","display":"Italian"},"GENERIC_ENTITY_com.yelp:restaurant_0":{"value":"OLa29RISTT2raUNPLo-9xw","display":"Patxi's Pizza"},"PICTURE_0":"https://s3-media3.fl.yelpcdn.com/bphoto/Jvow48SJ-SfCcxLt0a7uWg/o.jpg","URL_0":"https://www.yelp.com/biz/patxis-pizza-palo-alto?adjust_creative=hejPBQRox5iXtqGPiDw4dg&utm_campaign=yelp_api_v3&utm_medium=api_v3_business_search&utm_source=hejPBQRox5iXtqGPiDw4dg","GENERIC_ENTITY_com.yelp:restaurant_cuisine_1":{"value":"pizza","display":"Pizza"},"GENERIC_ENTITY_com.yelp:restaurant_cuisine_2":{"value":"salad","display":"Salad"},"NUMBER_0":3.5,"NUMBER_1":1700,"LOCATION_0":{"latitude":37.445153,"longitude":-122.163337,"display":null},"PHONE_NUMBER_0":"+16504739999"}
A: >> expecting = null

U: \t $dialogue @org.thingpedia.dialogue.transaction.cancel;

#A: Is there anything else I can help you with?
#A: >> context = $dialogue @org.thingpedia.dialogue.transaction . sys_anything_else ; @com.yelp . restaurant ( ) filter contains ( cuisines , GENERIC_ENTITY_com.yelp:restaurant_cuisine_0 ) #[ results = [ { id = GENERIC_ENTITY_com.yelp:restaurant_0 , image_url = PICTURE_0 , link = URL_0 , cuisines = [ GENERIC_ENTITY_com.yelp:restaurant_cuisine_1 , GENERIC_ENTITY_com.yelp:restaurant_cuisine_2 , GENERIC_ENTITY_com.yelp:restaurant_cuisine_0 ] , price = enum moderate , rating = NUMBER_0 , reviewCount = NUMBER_1 , geo = LOCATION_0 , phone = PHONE_NUMBER_0 } ] ] #[ count = 5 ] ; // {"GENERIC_ENTITY_com.yelp:restaurant_cuisine_0":{"value":"italian","display":"Italian"},"GENERIC_ENTITY_com.yelp:restaurant_0":{"value":"OLa29RISTT2raUNPLo-9xw","display":"Patxi's Pizza"},"PICTURE_0":"https://s3-media3.fl.yelpcdn.com/bphoto/Jvow48SJ-SfCcxLt0a7uWg/o.jpg","URL_0":"https://www.yelp.com/biz/patxis-pizza-palo-alto?adjust_creative=hejPBQRox5iXtqGPiDw4dg&utm_campaign=yelp_api_v3&utm_medium=api_v3_business_search&utm_source=hejPBQRox5iXtqGPiDw4dg","GENERIC_ENTITY_com.yelp:restaurant_cuisine_1":{"value":"pizza","display":"Pizza"},"GENERIC_ENTITY_com.yelp:restaurant_cuisine_2":{"value":"salad","display":"Salad"},"NUMBER_0":3.5,"NUMBER_1":1700,"LOCATION_0":{"latitude":37.445153,"longitude":-122.163337,"display":null},"PHONE_NUMBER_0":"+16504739999"}
#A: >> expecting = generic

# "no thanks", but intercepted by the exact match
#U: \r bookkeeping special special:no
A: Alright, let me know if I can help you with anything else!
A: >> context = null // {}
A: >> expecting = null

====
# 15-action-success-phrase
# repeat this song
U: \t $dialogue @org.thingpedia.dialogue.transaction.execute;
U: now => @com.spotify.player_repeat(repeat=enum(track));
A: I set the repeat state to track.
A: >> context = $dialogue @org.thingpedia.dialogue.transaction . sys_action_success ; @com.spotify ( id = GENERIC_ENTITY_tt:device_id_0 ) . player_repeat ( repeat = enum track ) #[ results = [ ] ] ; // {"GENERIC_ENTITY_tt:device_id_0":{"value":"com.spotify-7","display":"Some Device 7"}}
A: >> expecting = null

====
# 16-empty-search

U: \t $dialogue @org.thingpedia.dialogue.transaction.execute;
U: now => @com.yelp.restaurant(), contains(cuisines, "peruvian"^^com.yelp:restaurant_cuisine("Peruvian")) => notify;

A: Sorry, there are no restaurants matching your request.
A: >> context = $dialogue @org.thingpedia.dialogue.transaction . sys_empty_search ; @com.yelp . restaurant ( ) filter contains ( cuisines , GENERIC_ENTITY_com.yelp:restaurant_cuisine_0 ) #[ results = [ ] ] ; // {"GENERIC_ENTITY_com.yelp:restaurant_cuisine_0":{"value":"peruvian","display":"Peruvian"}}
A: >> expecting = null

====
# 17-empty-action-result

U: \t $dialogue @org.thingpedia.dialogue.transaction.execute;
U: now => @com.spotify.song(), contains(artists, "invalid"^^com.spotify:artist("Invalid")) => @com.spotify.play_song(song=id);

A: Sorry, there are no songs matching your request.
A: >> context = $dialogue @org.thingpedia.dialogue.transaction . sys_empty_search ; @com.spotify ( id = GENERIC_ENTITY_tt:device_id_0 ) . song ( ) filter contains ( artists , GENERIC_ENTITY_com.spotify:artist_0 ) => @com.spotify ( id = GENERIC_ENTITY_tt:device_id_0 ) . play_song ( song = id ) #[ results = [ ] ] ; // {"GENERIC_ENTITY_tt:device_id_0":{"value":"com.spotify-7","display":"Some Device 7"},"GENERIC_ENTITY_com.spotify:artist_0":{"value":"invalid","display":"Invalid"}}
A: >> expecting = null

====
# 18-agent-phrase-with-my
U: \t $dialogue @org.thingpedia.dialogue.transaction.execute;
U: now => @com.spotify.player_shuffle(shuffle=enum(on));
A: I turned shuffle on.
A: >> context = $dialogue @org.thingpedia.dialogue.transaction . sys_action_success ; @com.spotify ( id = GENERIC_ENTITY_tt:device_id_0 ) . player_shuffle ( shuffle = enum on ) #[ results = [ ] ] ; // {"GENERIC_ENTITY_tt:device_id_0":{"value":"com.spotify-7","display":"Some Device 7"}}
A: >> expecting = null

====
# 19-aggregation-count-basic
U: \t $dialogue @org.thingpedia.dialogue.transaction.execute;
U: now => count(@com.yelp.restaurant()) => notify;

A: There are 60 restaurants like that.
A: >> context = $dialogue @org.thingpedia.dialogue.transaction . sys_display_result ; count ( @com.yelp . restaurant ( ) ) #[ results = [ { count = NUMBER_0 } ] ] ; // {"NUMBER_0":60}
A: >> expecting = null

====
# 20-aggregation-count-filter
U: \t $dialogue @org.thingpedia.dialogue.transaction.execute;
U: now => count(@com.yelp.restaurant(), contains(cuisines, "italian"^^com.yelp:restaurant_cuisine("Italian"))) => notify;

A: There are 5 restaurants like that.
A: >> context = $dialogue @org.thingpedia.dialogue.transaction . sys_display_result ; count ( @com.yelp . restaurant ( ) filter contains ( cuisines , GENERIC_ENTITY_com.yelp:restaurant_cuisine_0 ) ) #[ results = [ { count = 5 } ] ] ; // {"GENERIC_ENTITY_com.yelp:restaurant_cuisine_0":{"value":"italian","display":"Italian"}}
A: >> expecting = null

====
# 21-aggregation-min
U: \t $dialogue @org.thingpedia.dialogue.transaction.execute;
U: now => min(rating of (@com.yelp.restaurant())) => notify;

A: The minimum rating is 3.5.
A: >> context = $dialogue @org.thingpedia.dialogue.transaction . sys_display_result ; min ( rating of @com.yelp . restaurant ( ) ) #[ results = [ { rating = NUMBER_0 } ] ] ; // {"NUMBER_0":3.5}
A: >> expecting = null

====
# 22-aggregation-avg
U: \t $dialogue @org.thingpedia.dialogue.transaction.execute;
U: now => avg(rating of (@com.yelp.restaurant())) => notify;

A: The average rating is 4.1.
A: >> context = $dialogue @org.thingpedia.dialogue.transaction . sys_display_result ; avg ( rating of @com.yelp . restaurant ( ) ) #[ results = [ { rating = NUMBER_0 } ] ] ; // {"NUMBER_0":4.058333333333334}
A: >> expecting = null

====
# 23-distance-question
U: \t $dialogue @org.thingpedia.dialogue.transaction.execute;
U: now => [distance(geo, $location.current_location)] of (@com.yelp.restaurant()) => notify;

A: The distance is 1.2 mi.
A: >> context = $dialogue @org.thingpedia.dialogue.transaction . sys_recommend_one ; [ distance ( geo , LOCATION_0 ) ] of @com.yelp . restaurant ( ) #[ results = [ { id = GENERIC_ENTITY_com.yelp:restaurant_0 , distance = MEASURE_m_0 } ] ] #[ count = NUMBER_0 ] #[ more = true ] ; // {"LOCATION_0":{"latitude":37.4275,"longitude":-122.1697,"display":null},"GENERIC_ENTITY_com.yelp:restaurant_0":{"value":"vhfPni9pci29SEHrN1OtRg","display":"Ramen Nagi"},"MEASURE_m_0":{"unit":"m","value":2004.0661629148217},"NUMBER_0":50}
A: >> expecting = null

====
# 24-error-500
U: !! test command error 500 !!

A: Sorry, there seems to be a problem with the Genie service at the moment. Please try again later.
A: >> context = null // {}
A: >> expecting = null

====
# 25-yesno-yelp-1

U: \t $dialogue @org.thingpedia.dialogue.transaction.execute;
U: now => (@com.yelp.restaurant(), id =~ "ramen nagi") => notify;

A: Ramen Nagi is a moderate restaurant near [Latitude: 37.446 deg, Longitude: -122.161 deg].
A: rdl: Ramen Nagi https://www.yelp.com/biz/ramen-nagi-palo-alto?adjust_creative=hejPBQRox5iXtqGPiDw4dg&utm_campaign=yelp_api_v3&utm_medium=api_v3_business_search&utm_source=hejPBQRox5iXtqGPiDw4dg
A: >> context = $dialogue @org.thingpedia.dialogue.transaction . sys_recommend_one ; @com.yelp . restaurant ( ) filter id =~ QUOTED_STRING_0 #[ results = [ { id = GENERIC_ENTITY_com.yelp:restaurant_0 , image_url = PICTURE_0 , link = URL_0 , cuisines = [ GENERIC_ENTITY_com.yelp:restaurant_cuisine_0 , GENERIC_ENTITY_com.yelp:restaurant_cuisine_1 ] , price = enum moderate , rating = NUMBER_0 , reviewCount = NUMBER_1 , geo = LOCATION_0 } ] ] ; // {"QUOTED_STRING_0":"ramen nagi","GENERIC_ENTITY_com.yelp:restaurant_0":{"value":"vhfPni9pci29SEHrN1OtRg","display":"Ramen Nagi"},"PICTURE_0":"https://s3-media3.fl.yelpcdn.com/bphoto/OKCXWIEFIkNdvkqETl0Bqw/o.jpg","URL_0":"https://www.yelp.com/biz/ramen-nagi-palo-alto?adjust_creative=hejPBQRox5iXtqGPiDw4dg&utm_campaign=yelp_api_v3&utm_medium=api_v3_business_search&utm_source=hejPBQRox5iXtqGPiDw4dg","GENERIC_ENTITY_com.yelp:restaurant_cuisine_0":{"value":"ramen","display":"Ramen"},"GENERIC_ENTITY_com.yelp:restaurant_cuisine_1":{"value":"noodles","display":"Noodles"},"NUMBER_0":4.5,"NUMBER_1":1625,"LOCATION_0":{"latitude":37.445523,"longitude":-122.1607073261,"display":null}}
A: >> expecting = null

# yes please
U: \r bookkeeping special special:yes

A: What would you like to know?
A: >> context = $dialogue @org.thingpedia.dialogue.transaction . sys_learn_more_what ; @com.yelp . restaurant ( ) filter id =~ QUOTED_STRING_0 #[ results = [ { id = GENERIC_ENTITY_com.yelp:restaurant_0 , image_url = PICTURE_0 , link = URL_0 , cuisines = [ GENERIC_ENTITY_com.yelp:restaurant_cuisine_0 , GENERIC_ENTITY_com.yelp:restaurant_cuisine_1 ] , price = enum moderate , rating = NUMBER_0 , reviewCount = NUMBER_1 , geo = LOCATION_0 } ] ] ; // {"QUOTED_STRING_0":"ramen nagi","GENERIC_ENTITY_com.yelp:restaurant_0":{"value":"vhfPni9pci29SEHrN1OtRg","display":"Ramen Nagi"},"PICTURE_0":"https://s3-media3.fl.yelpcdn.com/bphoto/OKCXWIEFIkNdvkqETl0Bqw/o.jpg","URL_0":"https://www.yelp.com/biz/ramen-nagi-palo-alto?adjust_creative=hejPBQRox5iXtqGPiDw4dg&utm_campaign=yelp_api_v3&utm_medium=api_v3_business_search&utm_source=hejPBQRox5iXtqGPiDw4dg","GENERIC_ENTITY_com.yelp:restaurant_cuisine_0":{"value":"ramen","display":"Ramen"},"GENERIC_ENTITY_com.yelp:restaurant_cuisine_1":{"value":"noodles","display":"Noodles"},"NUMBER_0":4.5,"NUMBER_1":1625,"LOCATION_0":{"latitude":37.445523,"longitude":-122.1607073261,"display":null}}
A: >> expecting = generic

====
# 26-yesno-yelp-2

U: \t $dialogue @org.thingpedia.dialogue.transaction.execute;
U: now => (@com.yelp.restaurant(), id =~ "ramen nagi") => notify;

A: Ramen Nagi is a moderate restaurant near [Latitude: 37.446 deg, Longitude: -122.161 deg].
A: rdl: Ramen Nagi https://www.yelp.com/biz/ramen-nagi-palo-alto?adjust_creative=hejPBQRox5iXtqGPiDw4dg&utm_campaign=yelp_api_v3&utm_medium=api_v3_business_search&utm_source=hejPBQRox5iXtqGPiDw4dg
A: >> context = $dialogue @org.thingpedia.dialogue.transaction . sys_recommend_one ; @com.yelp . restaurant ( ) filter id =~ QUOTED_STRING_0 #[ results = [ { id = GENERIC_ENTITY_com.yelp:restaurant_0 , image_url = PICTURE_0 , link = URL_0 , cuisines = [ GENERIC_ENTITY_com.yelp:restaurant_cuisine_0 , GENERIC_ENTITY_com.yelp:restaurant_cuisine_1 ] , price = enum moderate , rating = NUMBER_0 , reviewCount = NUMBER_1 , geo = LOCATION_0 } ] ] ; // {"QUOTED_STRING_0":"ramen nagi","GENERIC_ENTITY_com.yelp:restaurant_0":{"value":"vhfPni9pci29SEHrN1OtRg","display":"Ramen Nagi"},"PICTURE_0":"https://s3-media3.fl.yelpcdn.com/bphoto/OKCXWIEFIkNdvkqETl0Bqw/o.jpg","URL_0":"https://www.yelp.com/biz/ramen-nagi-palo-alto?adjust_creative=hejPBQRox5iXtqGPiDw4dg&utm_campaign=yelp_api_v3&utm_medium=api_v3_business_search&utm_source=hejPBQRox5iXtqGPiDw4dg","GENERIC_ENTITY_com.yelp:restaurant_cuisine_0":{"value":"ramen","display":"Ramen"},"GENERIC_ENTITY_com.yelp:restaurant_cuisine_1":{"value":"noodles","display":"Noodles"},"NUMBER_0":4.5,"NUMBER_1":1625,"LOCATION_0":{"latitude":37.445523,"longitude":-122.1607073261,"display":null}}
A: >> expecting = null

# no thanks
U: \r bookkeeping special special:no

#A: Is there anything else I can help you with?
#A: >> context = $dialogue @org.thingpedia.dialogue.transaction . sys_anything_else ; @com.yelp . restaurant ( ) filter id =~ QUOTED_STRING_0 #[ results = [ { id = GENERIC_ENTITY_com.yelp:restaurant_0 , image_url = PICTURE_0 , link = URL_0 , cuisines = [ GENERIC_ENTITY_com.yelp:restaurant_cuisine_0 , GENERIC_ENTITY_com.yelp:restaurant_cuisine_1 ] , price = enum moderate , rating = NUMBER_0 , reviewCount = NUMBER_1 , geo = LOCATION_0 } ] ] ; // {"QUOTED_STRING_0":"ramen nagi","GENERIC_ENTITY_com.yelp:restaurant_0":{"value":"vhfPni9pci29SEHrN1OtRg","display":"Ramen Nagi"},"PICTURE_0":"https://s3-media3.fl.yelpcdn.com/bphoto/OKCXWIEFIkNdvkqETl0Bqw/o.jpg","URL_0":"https://www.yelp.com/biz/ramen-nagi-palo-alto?adjust_creative=hejPBQRox5iXtqGPiDw4dg&utm_campaign=yelp_api_v3&utm_medium=api_v3_business_search&utm_source=hejPBQRox5iXtqGPiDw4dg","GENERIC_ENTITY_com.yelp:restaurant_cuisine_0":{"value":"ramen","display":"Ramen"},"GENERIC_ENTITY_com.yelp:restaurant_cuisine_1":{"value":"noodles","display":"Noodles"},"NUMBER_0":4.5,"NUMBER_1":1625,"LOCATION_0":{"latitude":37.445523,"longitude":-122.1607073261,"display":null}}
#A: >> expecting = generic

# no thanks
#U: \r bookkeeping special special:no

A: Alright, let me know if I can help you with anything else!
A: >> context = null // {}
A: >> expecting = null

====
# 27-yesno-spotify-1

U: \t $dialogue @org.thingpedia.dialogue.transaction.execute;
U: now => (@com.spotify.song(), id =~ "Nice For What") => notify;

A: Nice For What is a song by Drake in the album Scorpion. Would you like to play it on Spotify?
A: >> context = $dialogue @org.thingpedia.dialogue.transaction . sys_recommend_one ; @com.spotify ( id = GENERIC_ENTITY_tt:device_id_0 ) . song ( ) filter id =~ QUOTED_STRING_0 #[ results = [ { id = GENERIC_ENTITY_com.spotify:song_0 , artists = [ GENERIC_ENTITY_com.spotify:artist_0 ] , album = GENERIC_ENTITY_com.spotify:album_0 , genres = [ QUOTED_STRING_1 , QUOTED_STRING_2 , QUOTED_STRING_3 , QUOTED_STRING_4 , QUOTED_STRING_5 , QUOTED_STRING_6 ] , release_date = DATE_0 , popularity = NUMBER_0 , energy = NUMBER_1 , danceability = NUMBER_2 } ] ] ; @com.spotify ( id = GENERIC_ENTITY_tt:device_id_0 ) . play_song ( song = GENERIC_ENTITY_com.spotify:song_0 ) #[ confirm = enum proposed ] ; // {"GENERIC_ENTITY_tt:device_id_0":{"value":"com.spotify-7","display":"Some Device 7"},"QUOTED_STRING_0":"Nice For What","GENERIC_ENTITY_com.spotify:song_0":{"value":"spotify:track:3CA9pLiwRIGtUBiMjbZmRw","display":"Nice For What"},"GENERIC_ENTITY_com.spotify:artist_0":{"value":"spotify:artist:3TVXtAsR1Inumwj472S9r4","display":"Drake"},"GENERIC_ENTITY_com.spotify:album_0":{"value":"spotify:album:1ATL5GLyefJaxhQzSPVrLX","display":"Scorpion"},"QUOTED_STRING_1":"canadian hip hop","QUOTED_STRING_2":"canadian pop","QUOTED_STRING_3":"hip hop","QUOTED_STRING_4":"pop rap","QUOTED_STRING_5":"rap","QUOTED_STRING_6":"toronto rap","DATE_0":"2018-06-29T00:00:00.000Z","NUMBER_0":79,"NUMBER_1":90,"NUMBER_2":58}
A: >> expecting = yesno

# yes please
U: \r bookkeeping special special:yes

A: I played Nice For What on Spotify.
A: >> context = $dialogue @org.thingpedia.dialogue.transaction . sys_action_success ; @com.spotify ( id = GENERIC_ENTITY_tt:device_id_0 ) . song ( ) filter id =~ QUOTED_STRING_0 #[ results = [ { id = GENERIC_ENTITY_com.spotify:song_0 , artists = [ GENERIC_ENTITY_com.spotify:artist_0 ] , album = GENERIC_ENTITY_com.spotify:album_0 , genres = [ QUOTED_STRING_1 , QUOTED_STRING_2 , QUOTED_STRING_3 , QUOTED_STRING_4 , QUOTED_STRING_5 , QUOTED_STRING_6 ] , release_date = DATE_0 , popularity = NUMBER_0 , energy = NUMBER_1 , danceability = NUMBER_2 } ] ] ; @com.spotify ( id = GENERIC_ENTITY_tt:device_id_0 ) . play_song ( song = GENERIC_ENTITY_com.spotify:song_0 ) #[ results = [ { song = GENERIC_ENTITY_com.spotify:song_0 , device = GENERIC_ENTITY_com.spotify:device_0 , __device = GENERIC_ENTITY_tt:device_id_0 } ] ] ; // {"GENERIC_ENTITY_tt:device_id_0":{"value":"com.spotify-7","display":"Some Device 7"},"QUOTED_STRING_0":"Nice For What","GENERIC_ENTITY_com.spotify:song_0":{"value":"spotify:track:3CA9pLiwRIGtUBiMjbZmRw","display":"Nice For What"},"GENERIC_ENTITY_com.spotify:artist_0":{"value":"spotify:artist:3TVXtAsR1Inumwj472S9r4","display":"Drake"},"GENERIC_ENTITY_com.spotify:album_0":{"value":"spotify:album:1ATL5GLyefJaxhQzSPVrLX","display":"Scorpion"},"QUOTED_STRING_1":"canadian hip hop","QUOTED_STRING_2":"canadian pop","QUOTED_STRING_3":"hip hop","QUOTED_STRING_4":"pop rap","QUOTED_STRING_5":"rap","QUOTED_STRING_6":"toronto rap","DATE_0":"2018-06-29T00:00:00.000Z","NUMBER_0":79,"NUMBER_1":90,"NUMBER_2":58,"GENERIC_ENTITY_com.spotify:device_0":{"value":"str:ENTITY_com.spotify:device::36:","display":null}}
A: >> expecting = null

====
# 28-yesno-spotify-2

U: \t $dialogue @org.thingpedia.dialogue.transaction.execute;
U: now => (@com.spotify.song(), id =~ "Nice For What") => notify;

A: Nice For What is a song by Drake in the album Scorpion. Would you like to play it on Spotify?
A: >> context = $dialogue @org.thingpedia.dialogue.transaction . sys_recommend_one ; @com.spotify ( id = GENERIC_ENTITY_tt:device_id_0 ) . song ( ) filter id =~ QUOTED_STRING_0 #[ results = [ { id = GENERIC_ENTITY_com.spotify:song_0 , artists = [ GENERIC_ENTITY_com.spotify:artist_0 ] , album = GENERIC_ENTITY_com.spotify:album_0 , genres = [ QUOTED_STRING_1 , QUOTED_STRING_2 , QUOTED_STRING_3 , QUOTED_STRING_4 , QUOTED_STRING_5 , QUOTED_STRING_6 ] , release_date = DATE_0 , popularity = NUMBER_0 , energy = NUMBER_1 , danceability = NUMBER_2 } ] ] ; @com.spotify ( id = GENERIC_ENTITY_tt:device_id_0 ) . play_song ( song = GENERIC_ENTITY_com.spotify:song_0 ) #[ confirm = enum proposed ] ; // {"GENERIC_ENTITY_tt:device_id_0":{"value":"com.spotify-7","display":"Some Device 7"},"QUOTED_STRING_0":"Nice For What","GENERIC_ENTITY_com.spotify:song_0":{"value":"spotify:track:3CA9pLiwRIGtUBiMjbZmRw","display":"Nice For What"},"GENERIC_ENTITY_com.spotify:artist_0":{"value":"spotify:artist:3TVXtAsR1Inumwj472S9r4","display":"Drake"},"GENERIC_ENTITY_com.spotify:album_0":{"value":"spotify:album:1ATL5GLyefJaxhQzSPVrLX","display":"Scorpion"},"QUOTED_STRING_1":"canadian hip hop","QUOTED_STRING_2":"canadian pop","QUOTED_STRING_3":"hip hop","QUOTED_STRING_4":"pop rap","QUOTED_STRING_5":"rap","QUOTED_STRING_6":"toronto rap","DATE_0":"2018-06-29T00:00:00.000Z","NUMBER_0":79,"NUMBER_1":90,"NUMBER_2":58}
A: >> expecting = yesno

# no thanks
U: \r bookkeeping special special:no

#A: Is there anything else I can help you with?
#A: >> context = $dialogue @org.thingpedia.dialogue.transaction . sys_anything_else ; @com.spotify ( id = GENERIC_ENTITY_tt:device_id_0 ) . song ( ) filter id =~ QUOTED_STRING_0 #[ results = [ { id = GENERIC_ENTITY_com.spotify:song_0 , artists = [ GENERIC_ENTITY_com.spotify:artist_0 ] , album = GENERIC_ENTITY_com.spotify:album_0 , genres = [ QUOTED_STRING_1 , QUOTED_STRING_2 , QUOTED_STRING_3 , QUOTED_STRING_4 , QUOTED_STRING_5 , QUOTED_STRING_6 ] , release_date = DATE_0 , popularity = NUMBER_0 , energy = NUMBER_1 , danceability = NUMBER_2 } ] ] ; // {"GENERIC_ENTITY_tt:device_id_0":{"value":"com.spotify-7","display":"Some Device 7"},"QUOTED_STRING_0":"Nice For What","GENERIC_ENTITY_com.spotify:song_0":{"value":"spotify:track:3CA9pLiwRIGtUBiMjbZmRw","display":"Nice For What"},"GENERIC_ENTITY_com.spotify:artist_0":{"value":"spotify:artist:3TVXtAsR1Inumwj472S9r4","display":"Drake"},"GENERIC_ENTITY_com.spotify:album_0":{"value":"spotify:album:1ATL5GLyefJaxhQzSPVrLX","display":"Scorpion"},"QUOTED_STRING_1":"canadian hip hop","QUOTED_STRING_2":"canadian pop","QUOTED_STRING_3":"hip hop","QUOTED_STRING_4":"pop rap","QUOTED_STRING_5":"rap","QUOTED_STRING_6":"toronto rap","DATE_0":"2018-06-29T00:00:00.000Z","NUMBER_0":79,"NUMBER_1":90,"NUMBER_2":58}
#A: >> expecting = generic

# no thanks
#U: \r bookkeeping special special:no

A: Alright, let me know if I can help you with anything else!
A: >> context = null // {}
A: >> expecting = null

====
# 29-expected-spotify-error

U: \t $dialogue @org.thingpedia.dialogue.transaction.execute;
U: now => @com.spotify.play_song(song="spotify:track:4sPmO7WMQUAf45kwMOtONw"^^com.spotify:song("Hello"));

A: Sorry, you must open the Spotify app first.
A: >> context = $dialogue @org.thingpedia.dialogue.transaction . sys_action_error ; @com.spotify ( id = GENERIC_ENTITY_tt:device_id_0 ) . play_song ( song = GENERIC_ENTITY_com.spotify:song_0 ) #[ results = [ ] ] #[ error = enum no_active_device ] ; // {"GENERIC_ENTITY_tt:device_id_0":{"value":"com.spotify-7","display":"Some Device 7"},"GENERIC_ENTITY_com.spotify:song_0":{"value":"spotify:track:4sPmO7WMQUAf45kwMOtONw","display":"Hello"}}
A: >> expecting = null

====
# 30-unexpected-spotify-error

U: \t $dialogue @org.thingpedia.dialogue.transaction.execute;
U: now => @com.spotify.play_song(song="spotify:track:2zYzyRzz6pRmhPzyfMEC8s"^^com.spotify:song("Hello"));

A: Sorry, there was an unexpected error with your command. Please try again later or report this issue to my developers.
A: >> context = $dialogue @org.thingpedia.dialogue.transaction . sys_action_error ; @com.spotify ( id = GENERIC_ENTITY_tt:device_id_0 ) . play_song ( song = GENERIC_ENTITY_com.spotify:song_0 ) #[ results = [ ] ] #[ error = enum E_some_other_error ] ; // {"GENERIC_ENTITY_tt:device_id_0":{"value":"com.spotify-7","display":"Some Device 7"},"GENERIC_ENTITY_com.spotify:song_0":{"value":"spotify:track:2zYzyRzz6pRmhPzyfMEC8s","display":"Hello"}}
A: >> expecting = null

====
# 31-displaying-dates

U: \t $dialogue @org.thingpedia.dialogue.transaction.execute;
U: now => [release_date] of (@com.spotify.song(), id =~ "Nice For What") => notify;

A: Nice For What is a song released on June 28, 2018. Would you like to play it on Spotify?
A: >> context = $dialogue @org.thingpedia.dialogue.transaction . sys_recommend_one ; [ release_date ] of @com.spotify ( id = GENERIC_ENTITY_tt:device_id_0 ) . song ( ) filter id =~ QUOTED_STRING_0 #[ results = [ { id = GENERIC_ENTITY_com.spotify:song_0 , release_date = DATE_0 } ] ] ; @com.spotify ( id = GENERIC_ENTITY_tt:device_id_0 ) . play_song ( song = GENERIC_ENTITY_com.spotify:song_0 ) #[ confirm = enum proposed ] ; // {"GENERIC_ENTITY_tt:device_id_0":{"value":"com.spotify-7","display":"Some Device 7"},"QUOTED_STRING_0":"Nice For What","GENERIC_ENTITY_com.spotify:song_0":{"value":"spotify:track:3CA9pLiwRIGtUBiMjbZmRw","display":"Nice For What"},"DATE_0":"2018-06-29T00:00:00.000Z"}
A: >> expecting = yesno

====
# 32-projection-must-be-shown
# issue #338

U: \t $dialogue @org.thingpedia.dialogue.transaction.execute;
U: now => [release_date] of (@com.spotify.song(), id =~ "hello") => notify;

A: Hello? Is a song released on May 24, 2018. Would you like to play it on Spotify?
A: >> context = $dialogue @org.thingpedia.dialogue.transaction . sys_recommend_one ; [ release_date ] of @com.spotify ( id = GENERIC_ENTITY_tt:device_id_0 ) . song ( ) filter id =~ QUOTED_STRING_0 #[ results = [ { id = GENERIC_ENTITY_com.spotify:song_0 , release_date = DATE_0 } ] ] #[ count = 11 ] ; @com.spotify ( id = GENERIC_ENTITY_tt:device_id_0 ) . play_song ( song = GENERIC_ENTITY_com.spotify:song_0 ) #[ confirm = enum proposed ] ; // {"GENERIC_ENTITY_tt:device_id_0":{"value":"com.spotify-7","display":"Some Device 7"},"QUOTED_STRING_0":"hello","GENERIC_ENTITY_com.spotify:song_0":{"value":"spotify:track:7qwt4xUIqQWCu1DJf96g2k","display":"Hello?"},"DATE_0":"2018-05-25T00:00:00.000Z"}
A: >> expecting = yesno

====
# 33-top-k-must-not-be-single
# issue #339

U: \t $dialogue @org.thingpedia.dialogue.transaction.execute;
U: now => (sort popularity desc of @com.spotify.song())[1:3] => notify;

A: I see ROCKSTAR (feat. Roddy Ricch), Blinding Lights, and death bed (coffee for your head). ROCKSTAR (feat. Roddy Ricch) is released on April 16, 2020, Blinding Lights is released on March 19, 2020, and death bed (coffee for your head) is released on February 7, 2020.
A: >> context = $dialogue @org.thingpedia.dialogue.transaction . sys_recommend_three ; sort ( popularity desc of @com.spotify ( id = GENERIC_ENTITY_tt:device_id_0 ) . song ( ) ) [ 1 : 3 ] #[ results = [ { id = GENERIC_ENTITY_com.spotify:song_0 , artists = [ GENERIC_ENTITY_com.spotify:artist_0 , GENERIC_ENTITY_com.spotify:artist_1 ] , album = GENERIC_ENTITY_com.spotify:album_0 , genres = [ QUOTED_STRING_0 , QUOTED_STRING_1 ] , release_date = DATE_0 , popularity = NUMBER_0 , energy = NUMBER_1 , danceability = NUMBER_2 } ] ] #[ count = 3 ] ; // {"GENERIC_ENTITY_tt:device_id_0":{"value":"com.spotify-7","display":"Some Device 7"},"GENERIC_ENTITY_com.spotify:song_0":{"value":"spotify:track:7ytR5pFWmSjzHJIeQkgog4","display":"ROCKSTAR (feat. Roddy Ricch)"},"GENERIC_ENTITY_com.spotify:artist_0":{"value":"spotify:artist:4r63FhuTkUYltbVAg5TQnk","display":"DaBaby"},"GENERIC_ENTITY_com.spotify:artist_1":{"value":"spotify:artist:757aE44tKEUQEqRuT6GnEB","display":"Roddy Ricch"},"GENERIC_ENTITY_com.spotify:album_0":{"value":"spotify:album:623PL2MBg50Br5dLXC9E9e","display":"BLAME IT ON BABY"},"QUOTED_STRING_0":"north carolina hip hop","QUOTED_STRING_1":"rap","DATE_0":"2020-04-17T00:00:00.000Z","NUMBER_0":100,"NUMBER_1":69,"NUMBER_2":74}
A: >> expecting = null

====
# 34-search-album

# what is the release date of the album the wall
U: \t $dialogue @org.thingpedia.dialogue.transaction.execute;
U: now => [release_date] of (@com.spotify.album(), id =~ "the wall") => notify;

A: The Wall is an album from November 29, 1979.
A: >> context = $dialogue @org.thingpedia.dialogue.transaction . sys_recommend_one ; [ release_date ] of @com.spotify ( id = GENERIC_ENTITY_tt:device_id_0 ) . album ( ) filter id =~ QUOTED_STRING_0 #[ results = [ { id = GENERIC_ENTITY_com.spotify:album_0 , release_date = DATE_0 } ] ] #[ count = 4 ] ; // {"GENERIC_ENTITY_tt:device_id_0":{"value":"com.spotify-7","display":"Some Device 7"},"QUOTED_STRING_0":"the wall","GENERIC_ENTITY_com.spotify:album_0":{"value":"spotify:album:5Dbax7G8SWrP9xyzkOvy2F","display":"The Wall"},"DATE_0":"1979-11-30T00:00:00.000Z"}
A: >> expecting = null

====
# 35-change-of-topic

U: \t $dialogue @org.thingpedia.dialogue.transaction.execute;
U: now => [release_date] of (@com.spotify.album(), id =~ "the wall") => notify;

A: The Wall is an album from November 29, 1979.
A: >> context = $dialogue @org.thingpedia.dialogue.transaction . sys_recommend_one ; [ release_date ] of @com.spotify ( id = GENERIC_ENTITY_tt:device_id_0 ) . album ( ) filter id =~ QUOTED_STRING_0 #[ results = [ { id = GENERIC_ENTITY_com.spotify:album_0 , release_date = DATE_0 } ] ] #[ count = 4 ] ; // {"GENERIC_ENTITY_tt:device_id_0":{"value":"com.spotify-7","display":"Some Device 7"},"QUOTED_STRING_0":"the wall","GENERIC_ENTITY_com.spotify:album_0":{"value":"spotify:album:5Dbax7G8SWrP9xyzkOvy2F","display":"The Wall"},"DATE_0":"1979-11-30T00:00:00.000Z"}
A: >> expecting = null

U: \t $dialogue @org.thingpedia.dialogue.transaction.execute;
U: now => @org.thingpedia.weather.current(location=new Location(37.442156, -122.1634471, "Palo Alto, California")) => notify;

A: The current weather in Palo Alto, California is sunny. The temperature is 60.1 F and the humidity is 91.3 %.
A: >> context = $dialogue @org.thingpedia.dialogue.transaction . sys_display_result ; [ release_date ] of @com.spotify ( id = GENERIC_ENTITY_tt:device_id_0 ) . album ( ) filter id =~ QUOTED_STRING_0 #[ results = [ { id = GENERIC_ENTITY_com.spotify:album_0 , release_date = DATE_0 } ] ] #[ count = 4 ] ; @org.thingpedia.weather . current ( location = LOCATION_0 ) #[ results = [ { location = LOCATION_0 , temperature = MEASURE_C_0 , wind_speed = MEASURE_mps_0 , humidity = NUMBER_0 , cloudiness = NUMBER_1 , fog = 0 , status = enum sunny , icon = PICTURE_0 } ] ] ; // {"GENERIC_ENTITY_tt:device_id_0":{"value":"com.spotify-7","display":"Some Device 7"},"QUOTED_STRING_0":"the wall","GENERIC_ENTITY_com.spotify:album_0":{"value":"spotify:album:5Dbax7G8SWrP9xyzkOvy2F","display":"The Wall"},"DATE_0":"1979-11-30T00:00:00.000Z","LOCATION_0":{"latitude":37.442156,"longitude":-122.1634471,"display":"Palo Alto, California"},"MEASURE_C_0":{"unit":"C","value":15.6},"MEASURE_mps_0":{"unit":"mps","value":3.4},"NUMBER_0":91.3,"NUMBER_1":4.7,"PICTURE_0":"http://api.met.no/weatherapi/weathericon/1.1/?symbol=1;content_type=image/png"}
A: >> expecting = null

====
# 36-reinit

U: \t $dialogue @org.thingpedia.dialogue.transaction.execute;
U: now => (@com.spotify.song(), id =~ "Nice For What") => notify;

A: Nice For What is a song by Drake in the album Scorpion. Would you like to play it on Spotify?
A: >> context = $dialogue @org.thingpedia.dialogue.transaction . sys_recommend_one ; @com.spotify ( id = GENERIC_ENTITY_tt:device_id_0 ) . song ( ) filter id =~ QUOTED_STRING_0 #[ results = [ { id = GENERIC_ENTITY_com.spotify:song_0 , artists = [ GENERIC_ENTITY_com.spotify:artist_0 ] , album = GENERIC_ENTITY_com.spotify:album_0 , genres = [ QUOTED_STRING_1 , QUOTED_STRING_2 , QUOTED_STRING_3 , QUOTED_STRING_4 , QUOTED_STRING_5 , QUOTED_STRING_6 ] , release_date = DATE_0 , popularity = NUMBER_0 , energy = NUMBER_1 , danceability = NUMBER_2 } ] ] ; @com.spotify ( id = GENERIC_ENTITY_tt:device_id_0 ) . play_song ( song = GENERIC_ENTITY_com.spotify:song_0 ) #[ confirm = enum proposed ] ; // {"GENERIC_ENTITY_tt:device_id_0":{"value":"com.spotify-7","display":"Some Device 7"},"QUOTED_STRING_0":"Nice For What","GENERIC_ENTITY_com.spotify:song_0":{"value":"spotify:track:3CA9pLiwRIGtUBiMjbZmRw","display":"Nice For What"},"GENERIC_ENTITY_com.spotify:artist_0":{"value":"spotify:artist:3TVXtAsR1Inumwj472S9r4","display":"Drake"},"GENERIC_ENTITY_com.spotify:album_0":{"value":"spotify:album:1ATL5GLyefJaxhQzSPVrLX","display":"Scorpion"},"QUOTED_STRING_1":"canadian hip hop","QUOTED_STRING_2":"canadian pop","QUOTED_STRING_3":"hip hop","QUOTED_STRING_4":"pop rap","QUOTED_STRING_5":"rap","QUOTED_STRING_6":"toronto rap","DATE_0":"2018-06-29T00:00:00.000Z","NUMBER_0":79,"NUMBER_1":90,"NUMBER_2":58}
A: >> expecting = yesno

# no thanks
U: \r bookkeeping special special:no

A: Alright, let me know if I can help you with anything else!
A: >> context = null // {}
A: >> expecting = null

#A: Is there anything else I can help you with?
#A: >> context = $dialogue @org.thingpedia.dialogue.transaction . sys_anything_else ; @com.spotify ( id = GENERIC_ENTITY_tt:device_id_0 ) . song ( ) filter id =~ QUOTED_STRING_0 #[ results = [ { id = GENERIC_ENTITY_com.spotify:song_0 , artists = [ GENERIC_ENTITY_com.spotify:artist_0 ] , album = GENERIC_ENTITY_com.spotify:album_0 , genres = [ QUOTED_STRING_1 , QUOTED_STRING_2 , QUOTED_STRING_3 , QUOTED_STRING_4 , QUOTED_STRING_5 , QUOTED_STRING_6 ] , release_date = DATE_0 , popularity = NUMBER_0 , energy = NUMBER_1 , danceability = NUMBER_2 } ] ] ; // {"GENERIC_ENTITY_tt:device_id_0":{"value":"com.spotify-7","display":"Some Device 7"},"QUOTED_STRING_0":"Nice For What","GENERIC_ENTITY_com.spotify:song_0":{"value":"spotify:track:3CA9pLiwRIGtUBiMjbZmRw","display":"Nice For What"},"GENERIC_ENTITY_com.spotify:artist_0":{"value":"spotify:artist:3TVXtAsR1Inumwj472S9r4","display":"Drake"},"GENERIC_ENTITY_com.spotify:album_0":{"value":"spotify:album:1ATL5GLyefJaxhQzSPVrLX","display":"Scorpion"},"QUOTED_STRING_1":"canadian hip hop","QUOTED_STRING_2":"canadian pop","QUOTED_STRING_3":"hip hop","QUOTED_STRING_4":"pop rap","QUOTED_STRING_5":"rap","QUOTED_STRING_6":"toronto rap","DATE_0":"2018-06-29T00:00:00.000Z","NUMBER_0":79,"NUMBER_1":90,"NUMBER_2":58}
#A: >> expecting = generic

# yes please
#U: \r bookkeeping special special:yes

#A: How can I help you?
#A: >> context = $dialogue @org.thingpedia.dialogue.transaction . sys_greet ; @com.spotify ( id = GENERIC_ENTITY_tt:device_id_0 ) . song ( ) filter id =~ QUOTED_STRING_0 #[ results = [ { id = GENERIC_ENTITY_com.spotify:song_0 , artists = [ GENERIC_ENTITY_com.spotify:artist_0 ] , album = GENERIC_ENTITY_com.spotify:album_0 , genres = [ QUOTED_STRING_1 , QUOTED_STRING_2 , QUOTED_STRING_3 , QUOTED_STRING_4 , QUOTED_STRING_5 , QUOTED_STRING_6 ] , release_date = DATE_0 , popularity = NUMBER_0 , energy = NUMBER_1 , danceability = NUMBER_2 } ] ] ; // {"GENERIC_ENTITY_tt:device_id_0":{"value":"com.spotify-7","display":"Some Device 7"},"QUOTED_STRING_0":"Nice For What","GENERIC_ENTITY_com.spotify:song_0":{"value":"spotify:track:3CA9pLiwRIGtUBiMjbZmRw","display":"Nice For What"},"GENERIC_ENTITY_com.spotify:artist_0":{"value":"spotify:artist:3TVXtAsR1Inumwj472S9r4","display":"Drake"},"GENERIC_ENTITY_com.spotify:album_0":{"value":"spotify:album:1ATL5GLyefJaxhQzSPVrLX","display":"Scorpion"},"QUOTED_STRING_1":"canadian hip hop","QUOTED_STRING_2":"canadian pop","QUOTED_STRING_3":"hip hop","QUOTED_STRING_4":"pop rap","QUOTED_STRING_5":"rap","QUOTED_STRING_6":"toronto rap","DATE_0":"2018-06-29T00:00:00.000Z","NUMBER_0":79,"NUMBER_1":90,"NUMBER_2":58}
#A: >> expecting = generic

====
# 37-argminmax-most

U: \t $dialogue @org.thingpedia.dialogue.transaction.execute;
U: now => (sort popularity desc of @com.spotify.song())[1] => notify;

A: The most popular song is ROCKSTAR (feat. Roddy Ricch). It is a song by DaBaby in the album BLAME IT ON BABY. Would you like to play it on Spotify?
A: >> context = $dialogue @org.thingpedia.dialogue.transaction . sys_recommend_one ; sort ( popularity desc of @com.spotify ( id = GENERIC_ENTITY_tt:device_id_0 ) . song ( ) ) [ 1 ] #[ results = [ { id = GENERIC_ENTITY_com.spotify:song_0 , artists = [ GENERIC_ENTITY_com.spotify:artist_0 , GENERIC_ENTITY_com.spotify:artist_1 ] , album = GENERIC_ENTITY_com.spotify:album_0 , genres = [ QUOTED_STRING_0 , QUOTED_STRING_1 ] , release_date = DATE_0 , popularity = NUMBER_0 , energy = NUMBER_1 , danceability = NUMBER_2 } ] ] ; @com.spotify ( id = GENERIC_ENTITY_tt:device_id_0 ) . play_song ( song = GENERIC_ENTITY_com.spotify:song_0 ) #[ confirm = enum proposed ] ; // {"GENERIC_ENTITY_tt:device_id_0":{"value":"com.spotify-7","display":"Some Device 7"},"GENERIC_ENTITY_com.spotify:song_0":{"value":"spotify:track:7ytR5pFWmSjzHJIeQkgog4","display":"ROCKSTAR (feat. Roddy Ricch)"},"GENERIC_ENTITY_com.spotify:artist_0":{"value":"spotify:artist:4r63FhuTkUYltbVAg5TQnk","display":"DaBaby"},"GENERIC_ENTITY_com.spotify:artist_1":{"value":"spotify:artist:757aE44tKEUQEqRuT6GnEB","display":"Roddy Ricch"},"GENERIC_ENTITY_com.spotify:album_0":{"value":"spotify:album:623PL2MBg50Br5dLXC9E9e","display":"BLAME IT ON BABY"},"QUOTED_STRING_0":"north carolina hip hop","QUOTED_STRING_1":"rap","DATE_0":"2020-04-17T00:00:00.000Z","NUMBER_0":100,"NUMBER_1":69,"NUMBER_2":74}
A: >> expecting = yesno

====
# 38-argminmax-least

U: \t $dialogue @org.thingpedia.dialogue.transaction.execute;
U: now => (sort popularity asc of @com.spotify.song())[1] => notify;

A: The least popular song is Love Yourself. It is a song by Justin Bieber in the album Romantic Pop Songs. Would you like to play it on Spotify?
A: >> context = $dialogue @org.thingpedia.dialogue.transaction . sys_recommend_one ; sort ( popularity asc of @com.spotify ( id = GENERIC_ENTITY_tt:device_id_0 ) . song ( ) ) [ 1 ] #[ results = [ { id = GENERIC_ENTITY_com.spotify:song_0 , artists = [ GENERIC_ENTITY_com.spotify:artist_0 ] , album = GENERIC_ENTITY_com.spotify:album_0 , genres = [ QUOTED_STRING_0 , QUOTED_STRING_1 , QUOTED_STRING_2 ] , release_date = DATE_0 , popularity = 0 , energy = NUMBER_0 , danceability = NUMBER_1 } ] ] ; @com.spotify ( id = GENERIC_ENTITY_tt:device_id_0 ) . play_song ( song = GENERIC_ENTITY_com.spotify:song_0 ) #[ confirm = enum proposed ] ; // {"GENERIC_ENTITY_tt:device_id_0":{"value":"com.spotify-7","display":"Some Device 7"},"GENERIC_ENTITY_com.spotify:song_0":{"value":"spotify:track:0VXeNEtuiD77F2StUeUadK","display":"Love Yourself"},"GENERIC_ENTITY_com.spotify:artist_0":{"value":"spotify:artist:1uNFoZAHBGtllmzznpCI3s","display":"Justin Bieber"},"GENERIC_ENTITY_com.spotify:album_0":{"value":"spotify:album:74jDw6TsdKnT92V790QfvF","display":"Romantic Pop Songs"},"QUOTED_STRING_0":"canadian pop","QUOTED_STRING_1":"pop","QUOTED_STRING_2":"post-teen pop","DATE_0":"2020-08-10T00:00:00.000Z","NUMBER_0":43,"NUMBER_1":78}
A: >> expecting = yesno

====
# 39-argminmax-2

U: \t $dialogue @org.thingpedia.dialogue.transaction.execute;
U: now => (sort reviewCount desc of @com.yelp.restaurant())[1] => notify;

A: The restaurant with the highest review count is NOLA Restaurant & Bar. It is an expensive restaurant near [Latitude: 37.445 deg, Longitude: -122.161 deg].
A: rdl: NOLA Restaurant & Bar https://www.yelp.com/biz/nola-restaurant-and-bar-palo-alto?adjust_creative=hejPBQRox5iXtqGPiDw4dg&utm_campaign=yelp_api_v3&utm_medium=api_v3_business_search&utm_source=hejPBQRox5iXtqGPiDw4dg
A: >> context = $dialogue @org.thingpedia.dialogue.transaction . sys_recommend_one ; sort ( reviewCount desc of @com.yelp . restaurant ( ) ) [ 1 ] #[ results = [ { id = GENERIC_ENTITY_com.yelp:restaurant_0 , image_url = PICTURE_0 , link = URL_0 , cuisines = [ GENERIC_ENTITY_com.yelp:restaurant_cuisine_0 , GENERIC_ENTITY_com.yelp:restaurant_cuisine_1 ] , price = enum expensive , rating = NUMBER_0 , reviewCount = NUMBER_1 , geo = LOCATION_0 , phone = PHONE_NUMBER_0 } ] ] ; // {"GENERIC_ENTITY_com.yelp:restaurant_0":{"value":"jwaXc3VVGDFQu1aCoiXwdw","display":"NOLA Restaurant & Bar"},"PICTURE_0":"https://s3-media2.fl.yelpcdn.com/bphoto/tna5SSdgZq3fFxoi4-Xx7A/o.jpg","URL_0":"https://www.yelp.com/biz/nola-restaurant-and-bar-palo-alto?adjust_creative=hejPBQRox5iXtqGPiDw4dg&utm_campaign=yelp_api_v3&utm_medium=api_v3_business_search&utm_source=hejPBQRox5iXtqGPiDw4dg","GENERIC_ENTITY_com.yelp:restaurant_cuisine_0":{"value":"cajun","display":"Cajun/Creole"},"GENERIC_ENTITY_com.yelp:restaurant_cuisine_1":{"value":"newamerican","display":"American (New)"},"NUMBER_0":3.5,"NUMBER_1":2821,"LOCATION_0":{"latitude":37.4450225830078,"longitude":-122.161323547363,"display":null},"PHONE_NUMBER_0":"+16503282722"}
A: >> expecting = null

====
# 40-argminmax-2-least

U: \t $dialogue @org.thingpedia.dialogue.transaction.execute;
U: now => (sort reviewCount asc of @com.yelp.restaurant())[1] => notify;

A: The restaurant with the lowest review count is The Ivy Cambridge Brasserie. It is a restaurant near [Latitude: 52.207 deg, Longitude: 0.118 deg] rated 4.5 star.
A: rdl: The Ivy Cambridge Brasserie https://www.yelp.com/biz/the-ivy-cambridge-brasserie-cambridge?adjust_creative=hejPBQRox5iXtqGPiDw4dg&utm_campaign=yelp_api_v3&utm_medium=api_v3_business_search&utm_source=hejPBQRox5iXtqGPiDw4dg
A: >> context = $dialogue @org.thingpedia.dialogue.transaction . sys_recommend_one ; sort ( reviewCount asc of @com.yelp . restaurant ( ) ) [ 1 ] #[ results = [ { id = GENERIC_ENTITY_com.yelp:restaurant_0 , image_url = PICTURE_0 , link = URL_0 , cuisines = [ GENERIC_ENTITY_com.yelp:restaurant_cuisine_0 ] , rating = NUMBER_0 , reviewCount = 12 , geo = LOCATION_0 , phone = PHONE_NUMBER_0 } ] ] ; // {"GENERIC_ENTITY_com.yelp:restaurant_0":{"value":"yzBYyndSQ3RI6Hci2F9pRQ","display":"The Ivy Cambridge Brasserie"},"PICTURE_0":"https://s3-media4.fl.yelpcdn.com/bphoto/9daDsE_Aq-AtJnDDPruBSQ/o.jpg","URL_0":"https://www.yelp.com/biz/the-ivy-cambridge-brasserie-cambridge?adjust_creative=hejPBQRox5iXtqGPiDw4dg&utm_campaign=yelp_api_v3&utm_medium=api_v3_business_search&utm_source=hejPBQRox5iXtqGPiDw4dg","GENERIC_ENTITY_com.yelp:restaurant_cuisine_0":{"value":"british","display":"British"},"NUMBER_0":4.5,"LOCATION_0":{"latitude":52.2069714284192,"longitude":0.118247921026355,"display":null},"PHONE_NUMBER_0":"+441223344044"}
A: >> expecting = null

====
# 41-cat-picture

# get a cat picture
U: \t $dialogue @org.thingpedia.dialogue.transaction.execute;
U: @com.thecatapi.get();

A: Here is your cat picture.
A: rdl: str:ENTITY_tt:url::42: str:ENTITY_tt:url::42:
A: >> context = $dialogue @org.thingpedia.dialogue.transaction . sys_display_result ; @com.thecatapi . get ( ) #[ results = [ { id = GENERIC_ENTITY_com.thecatapi:image_id_0 , picture_url = PICTURE_0 , link = URL_0 } ] ] ; // {"GENERIC_ENTITY_com.thecatapi:image_id_0":{"value":"str:ENTITY_com.thecatapi:image_id::0:","display":null},"PICTURE_0":"str:ENTITY_tt:picture::36:","URL_0":"str:ENTITY_tt:url::42:"}
A: >> expecting = null

====
# 42-xkcd

# get xkcd
U: \t $dialogue @org.thingpedia.dialogue.transaction.execute;
U: @com.xkcd.comic();

A: I found xkcd 20. It is an xkcd comic from January 20, 2018 titled Some Device com.xkcd.
A: rdl: Some Device com.xkcd str:ENTITY_tt:url::1:
A: >> context = $dialogue @org.thingpedia.dialogue.transaction . sys_recommend_one ; @com.xkcd . comic ( ) #[ results = [ { id = NUMBER_0 , title = QUOTED_STRING_0 , release_date = DATE_0 , picture_url = PICTURE_0 , link = URL_0 , alt_text = QUOTED_STRING_0 } ] ] #[ count = NUMBER_1 ] #[ more = true ] ; // {"NUMBER_0":20,"QUOTED_STRING_0":"Some Device com.xkcd","DATE_0":"2018-01-20T08:00:00.000Z","PICTURE_0":"str:ENTITY_tt:picture::14:","URL_0":"str:ENTITY_tt:url::1:","NUMBER_1":50}
A: >> expecting = null

====
# 43-xkcd-latest

# get latest xkcd
U: \t $dialogue @org.thingpedia.dialogue.transaction.execute;
U: sort(release_date desc of @com.xkcd.comic())[1];

A: The latest xkcd comic is 371. It is an xkcd comic from August 31, 2020 titled str:QUOTED_STRING::3:.
A: rdl: str:QUOTED_STRING::3: str:ENTITY_tt:url::39:
A: >> context = $dialogue @org.thingpedia.dialogue.transaction . sys_recommend_one ; sort ( release_date desc of @com.xkcd . comic ( ) ) [ 1 ] #[ results = [ { id = NUMBER_0 , title = QUOTED_STRING_0 , release_date = DATE_0 , picture_url = PICTURE_0 , link = URL_0 , alt_text = QUOTED_STRING_1 } ] ] ; // {"NUMBER_0":371,"QUOTED_STRING_0":"str:QUOTED_STRING::3:","DATE_0":"2020-08-31T07:00:00.000Z","PICTURE_0":"str:ENTITY_tt:picture::26:","URL_0":"str:ENTITY_tt:url::39:","QUOTED_STRING_1":"str:QUOTED_STRING::6:"}
A: >> expecting = null

====
# 44-complex-confirmation

U: \t $dialogue @org.thingpedia.dialogue.transaction.execute;
U: @com.xkcd.comic() => @com.twitter.post(status=title);

A: You have multiple Twitter devices. Which one do you want to use?
A: choice 0: Twitter Account foo
A: choice 1: Twitter Account bar
A: >> context = $dialogue @org.thingpedia.dialogue.transaction . execute ; @com.xkcd . comic ( ) => @com.twitter . post ( status = title ) ; // {}
A: >> expecting = choice
U: \t $choice ( 0 );

A: Ok, do you want me to get xkcd comic and then tweet the title?
A: >> context = $dialogue @org.thingpedia.dialogue.transaction . sys_confirm_action ; @com.xkcd . comic ( ) => @com.twitter ( id = GENERIC_ENTITY_tt:device_id_0 ) . post ( status = title ) ; // {"GENERIC_ENTITY_tt:device_id_0":{"value":"twitter-foo","display":"Twitter Account foo"}}
A: >> expecting = yesno

U: \t $yes;

A: I tweeted something.
A: >> context = $dialogue @org.thingpedia.dialogue.transaction . sys_action_success ; @com.xkcd . comic ( ) => @com.twitter ( id = GENERIC_ENTITY_tt:device_id_0 ) . post ( status = title ) #[ results = [ ] ] ; // {"GENERIC_ENTITY_tt:device_id_0":{"value":"twitter-foo","display":"Twitter Account foo"}}
A: >> expecting = null

====
# 44-faq-about-genie

# Who are you?
U: \t $dialogue @org.thingpedia.dialogue.transaction.execute;
U: @org.thingpedia.builtin.thingengine.builtin.faq_reply(question=enum about_almond_identity);

# FIXME the simulator doesn't actually call the API so this is useless
# we need the scenario tests from thingpedia-common-devices
A: Str:QUOTED_STRING::42:.
A: >> context = $dialogue @org.thingpedia.dialogue.transaction . sys_action_success ; @org.thingpedia.builtin.thingengine.builtin . faq_reply ( question = enum about_almond_identity ) #[ results = [ { question = enum about_almond_identity , reply = QUOTED_STRING_0 } ] ] ; // {"QUOTED_STRING_0":"str:QUOTED_STRING::42:"}
A: >> expecting = null

====
# 45-not-configured-light-bulb

# Turn off the lights
U: \t $dialogue @org.thingpedia.dialogue.transaction.execute;
U: @org.thingpedia.iot.light-bulb.set_power(power=enum(off));

A: You do not have a Light Bulb configured. You will need to enable Home Assistant or Philips Hue before you can use that command.
A: link: Configure a new skill /devices/create
A: >> context = null // {}
A: >> expecting = null

====
# 46-not-configured-door

# Is the door open
U: \t $dialogue @org.thingpedia.dialogue.transaction.execute;
U: @org.thingpedia.iot.door.state();

A: You need to enable Home Assistant before you can use that command.
A: link: Configure Home Assistant /devices/create
A: >> context = null // {}
A: >> expecting = null

====
# 47-greet-in-the-middle
# getting the weather
U: \t $dialogue @org.thingpedia.dialogue.transaction.execute;
U: now => @org.thingpedia.weather.current(location=new Location(37.442156, -122.1634471, "Palo Alto, California")) => notify;

A: The current weather in Palo Alto, California is sunny. The temperature is 60.1 F and the humidity is 91.3 %.
A: >> context = $dialogue @org.thingpedia.dialogue.transaction . sys_display_result ; @org.thingpedia.weather . current ( location = LOCATION_0 ) #[ results = [ { location = LOCATION_0 , temperature = MEASURE_C_0 , wind_speed = MEASURE_mps_0 , humidity = NUMBER_0 , cloudiness = NUMBER_1 , fog = 0 , status = enum sunny , icon = PICTURE_0 } ] ] ; // {"LOCATION_0":{"latitude":37.442156,"longitude":-122.1634471,"display":"Palo Alto, California"},"MEASURE_C_0":{"unit":"C","value":15.6},"MEASURE_mps_0":{"unit":"mps","value":3.4},"NUMBER_0":91.3,"NUMBER_1":4.7,"PICTURE_0":"http://api.met.no/weatherapi/weathericon/1.1/?symbol=1;content_type=image/png"}
A: >> expecting = null

U: \t $dialogue @org.thingpedia.dialogue.transaction.greet;

A: Hello! How can I help you?
A: >> context = $dialogue @org.thingpedia.dialogue.transaction . sys_greet ; @org.thingpedia.weather . current ( location = LOCATION_0 ) #[ results = [ { location = LOCATION_0 , temperature = MEASURE_C_0 , wind_speed = MEASURE_mps_0 , humidity = NUMBER_0 , cloudiness = NUMBER_1 , fog = 0 , status = enum sunny , icon = PICTURE_0 } ] ] ; // {"LOCATION_0":{"latitude":37.442156,"longitude":-122.1634471,"display":"Palo Alto, California"},"MEASURE_C_0":{"unit":"C","value":15.6},"MEASURE_mps_0":{"unit":"mps","value":3.4},"NUMBER_0":91.3,"NUMBER_1":4.7,"PICTURE_0":"http://api.met.no/weatherapi/weathericon/1.1/?symbol=1;content_type=image/png"}
A: >> expecting = generic

U: \t $dialogue @org.thingpedia.dialogue.transaction.cancel;

#A: Is there anything else I can help you with?
#A: >> context = $dialogue @org.thingpedia.dialogue.transaction . sys_anything_else ; @org.thingpedia.weather . current ( location = LOCATION_0 ) #[ results = [ { location = LOCATION_0 , temperature = MEASURE_C_0 , wind_speed = MEASURE_mps_0 , humidity = NUMBER_0 , cloudiness = NUMBER_1 , fog = 0 , status = enum sunny , icon = PICTURE_0 } ] ] ; // {"LOCATION_0":{"latitude":37.442156,"longitude":-122.1634471,"display":"Palo Alto, California"},"MEASURE_C_0":{"unit":"C","value":15.6},"MEASURE_mps_0":{"unit":"mps","value":3.4},"NUMBER_0":91.3,"NUMBER_1":4.7,"PICTURE_0":"http://api.met.no/weatherapi/weathericon/1.1/?symbol=1;content_type=image/png"}
#A: >> expecting = generic
A: Alright, let me know if I can help you with anything else!
A: >> context = null // {}
A: >> expecting = null

====
# 48-query-error

U: \t $dialogue @org.thingpedia.dialogue.transaction.execute;
U: @org.thingpedia.weather.current(location=new Location(90, 0, "North Pole"));

A: Sorry, there was an unexpected error with your command. Please try again later or report this issue to my developers.
A: >> context = $dialogue @org.thingpedia.dialogue.transaction . sys_action_error ; @org.thingpedia.weather . current ( location = LOCATION_0 ) #[ results = [ ] ] #[ error = QUOTED_STRING_0 ] ; // {"LOCATION_0":{"latitude":90,"longitude":0,"display":"North Pole"},"QUOTED_STRING_0":"unexpected weather error"}
A: >> expecting = null

====
# 49-weather-projection

U: \t $dialogue @org.thingpedia.dialogue.transaction.execute;
U: [temperature] of @org.thingpedia.weather.current(location=new Location(37.442156, -122.1634471, "Palo Alto, California"));

A: The current weather in Palo Alto, California is sunny. The temperature is 60.1 F.
A: >> context = $dialogue @org.thingpedia.dialogue.transaction . sys_display_result ; [ temperature ] of @org.thingpedia.weather . current ( location = LOCATION_0 ) #[ results = [ { location = LOCATION_0 , temperature = MEASURE_C_0 , status = enum sunny } ] ] ; // {"LOCATION_0":{"latitude":37.442156,"longitude":-122.1634471,"display":"Palo Alto, California"},"MEASURE_C_0":{"unit":"C","value":15.6}}
A: >> expecting = null

====
# 50-yelp-projection

U: \t $dialogue @org.thingpedia.dialogue.transaction.execute;
U: [rating, geo] of @com.yelp.restaurant();

A: I see Ramen Nagi. It is a restaurant near [Latitude: 37.446 deg, Longitude: -122.161 deg] rated 4.5 star.
A: >> context = $dialogue @org.thingpedia.dialogue.transaction . sys_recommend_one ; [ rating , geo ] of @com.yelp . restaurant ( ) #[ results = [ { id = GENERIC_ENTITY_com.yelp:restaurant_0 , rating = NUMBER_0 , geo = LOCATION_0 } ] ] #[ count = NUMBER_1 ] #[ more = true ] ; // {"GENERIC_ENTITY_com.yelp:restaurant_0":{"value":"vhfPni9pci29SEHrN1OtRg","display":"Ramen Nagi"},"NUMBER_0":4.5,"LOCATION_0":{"latitude":37.445523,"longitude":-122.1607073261,"display":null},"NUMBER_1":50}
A: >> expecting = null

====
# 51-yelp-projection-2

U: \t $dialogue @org.thingpedia.dialogue.transaction.execute;
U: [rating, geo] of @com.yelp.restaurant(), id =~ "ramen nagi";

A: Ramen Nagi is a restaurant near [Latitude: 37.446 deg, Longitude: -122.161 deg] rated 4.5 star.
A: >> context = $dialogue @org.thingpedia.dialogue.transaction . sys_recommend_one ; [ rating , geo ] of @com.yelp . restaurant ( ) filter id =~ QUOTED_STRING_0 #[ results = [ { id = GENERIC_ENTITY_com.yelp:restaurant_0 , rating = NUMBER_0 , geo = LOCATION_0 } ] ] ; // {"QUOTED_STRING_0":"ramen nagi","GENERIC_ENTITY_com.yelp:restaurant_0":{"value":"vhfPni9pci29SEHrN1OtRg","display":"Ramen Nagi"},"NUMBER_0":4.5,"LOCATION_0":{"latitude":37.445523,"longitude":-122.1607073261,"display":null}}
A: >> expecting = null

====
# 52-issue-529

U: \t $dialogue @org.thingpedia.dialogue.transaction.cancel;

#A: Is there anything else I can help you with?
#A: >> context = $dialogue @org.thingpedia.dialogue.transaction . sys_anything_else ; // {}
#A: >> expecting = generic

#U: \t $no;

A: Alright, let me know if I can help you with anything else!
A: >> context = null // {}
A: >> expecting = null

====
# 53-time-and-date

U: \t $dialogue @org.thingpedia.dialogue.transaction.execute;
U: @org.thingpedia.builtin.thingengine.builtin.get_time();

A: Right now, it's 5:50 PM.
A: >> context = $dialogue @org.thingpedia.dialogue.transaction . sys_display_result ; @org.thingpedia.builtin.thingengine.builtin . get_time ( ) #[ results = [ { time = TIME_0 } ] ] ; // {"TIME_0":{"hour":17,"minute":50,"second":0}}
A: >> expecting = null

U: \t $dialogue @org.thingpedia.dialogue.transaction.execute;
U: @org.thingpedia.builtin.thingengine.builtin.get_date();

A: Today is January 20, 2018.
A: >> context = $dialogue @org.thingpedia.dialogue.transaction . sys_display_result ; @org.thingpedia.builtin.thingengine.builtin . get_time ( ) #[ results = [ { time = TIME_0 } ] ] ; @org.thingpedia.builtin.thingengine.builtin . get_date ( ) #[ results = [ { date = DATE_0 } ] ] ; // {"TIME_0":{"hour":17,"minute":50,"second":0},"DATE_0":"2018-01-20T08:00:00.000Z"}
A: >> expecting = null

====
# 54-list-result-phrases

U: \t @org.thingpedia.builtin.test.get_data(size=5byte, count=1);

A: The answer is !!!!!
A: >> context = $dialogue @org.thingpedia.dialogue.transaction . sys_recommend_one ; @org.thingpedia.builtin.test . get_data ( count = 1 , size = MEASURE_byte_0 ) #[ results = [ { data = QUOTED_STRING_0 , count = 1 , size = MEASURE_byte_0 } ] ] ; // {"MEASURE_byte_0":{"unit":"byte","value":5},"QUOTED_STRING_0":"!!!!!"}
A: >> expecting = null

U: \t @org.thingpedia.builtin.test.get_data(size=5byte, count=2);

A: First answer for 2 items of size 5 byte is !!!!! 2 nd answer is """"".
A: >> context = $dialogue @org.thingpedia.dialogue.transaction . sys_recommend_two ; @org.thingpedia.builtin.test . get_data ( count = 2 , size = MEASURE_byte_0 ) #[ results = [ { data = QUOTED_STRING_0 , count = 2 , size = MEASURE_byte_0 } ] ] #[ count = 2 ] ; // {"MEASURE_byte_0":{"unit":"byte","value":5},"QUOTED_STRING_0":"!!!!!"}
A: >> expecting = null

U: \t @org.thingpedia.builtin.test.get_data(size=5byte, count=3);

A: First answer for 3 items of size 5 byte is !!!!! 2 nd answer is """"". 3 rd answer is #####.
A: >> context = $dialogue @org.thingpedia.dialogue.transaction . sys_recommend_three ; @org.thingpedia.builtin.test . get_data ( count = 3 , size = MEASURE_byte_0 ) #[ results = [ { data = QUOTED_STRING_0 , count = 3 , size = MEASURE_byte_0 } ] ] #[ count = 3 ] ; // {"MEASURE_byte_0":{"unit":"byte","value":5},"QUOTED_STRING_0":"!!!!!"}
A: >> expecting = null

U: \t @org.thingpedia.builtin.test.get_data2(size=5byte, count=3);

A: The answers for 3 items of size 5 byte are AAAAA, BBBBB, and CCCCC.
A: >> context = $dialogue @org.thingpedia.dialogue.transaction . sys_recommend_three ; @org.thingpedia.builtin.test . get_data ( count = 3 , size = MEASURE_byte_0 ) #[ results = [ { data = QUOTED_STRING_0 , count = 3 , size = MEASURE_byte_0 } ] ] #[ count = 3 ] ; @org.thingpedia.builtin.test . get_data2 ( count = 3 , size = MEASURE_byte_0 ) #[ results = [ { data = QUOTED_STRING_1 , count = 3 , size = MEASURE_byte_0 } ] ] #[ count = 3 ] ; // {"MEASURE_byte_0":{"unit":"byte","value":5},"QUOTED_STRING_0":"!!!!!","QUOTED_STRING_1":"AAAAA"}
A: >> expecting = null

====
# 55-basic-streams

U: \t $dialogue @org.thingpedia.dialogue.transaction.execute;
U: timer(interval=1h, base=$now) => @com.thecatapi.get();

A: What is your phone number?
A: >> context = $dialogue @org.thingpedia.dialogue.transaction . execute ; timer ( base = $now , interval = DURATION_0 ) => @com.thecatapi . get ( ) ; // {"DURATION_0":{"unit":"h","value":1}}
A: >> expecting = phone_number
U: \t $answer("555-12345678"^^tt:phone_number);

A: Alright, I will get the cat picture every 60 min.
A: >> context = $dialogue @org.thingpedia.dialogue.transaction . sys_rule_enable_success ; timer ( base = $now , interval = DURATION_0 ) => @com.thecatapi . get ( ) #[ results = [ ] ] ; // {"DURATION_0":{"unit":"h","value":1}}
A: >> expecting = null

====
# 56-notifications-from-queries

U: \t $dialogue @org.thingpedia.dialogue.transaction.notification("CatAPI");
U: timer(interval=1h, base=$now) => @com.thecatapi.get()
U: #[results=[{ id="e7e"^^com.thecatapi:cat, picture_url="https://25.media.tumblr.com/tumblr_m4ry1ocUb21r6jd7fo1_500.jpg"^^tt:picture, link="http://thecatapi.com/?id=e7e"^^tt:url }]];

A: Notification from CatAPI: here is your cat picture.
# FIXME: the picture is missing here because of how the test is built, but it should appear in practice
A: >> context = $dialogue @org.thingpedia.dialogue.transaction . sys_display_result ; timer ( base = $now , interval = DURATION_0 ) => @com.thecatapi . get ( ) #[ results = [ { id = GENERIC_ENTITY_com.thecatapi:cat_0 , picture_url = PICTURE_0 , link = URL_0 } ] ] ; // {"DURATION_0":{"unit":"h","value":1},"GENERIC_ENTITY_com.thecatapi:cat_0":{"value":"e7e","display":null},"PICTURE_0":"https://25.media.tumblr.com/tumblr_m4ry1ocUb21r6jd7fo1_500.jpg","URL_0":"http://thecatapi.com/?id=e7e"}
A: >> expecting = null

====
# 57-notifications-from-list-queries

U: \t $dialogue @org.thingpedia.dialogue.transaction.notification("Yelp");
U: timer(interval=1h, base=$now) => @com.yelp.restaurant()
U: #[results=[{ id = "vhfPni9pci29SEHrN1OtRg"^^com.yelp:restaurant("Ramen Nagi") , image_url = "https://s3-media3.fl.yelpcdn.com/bphoto/OKCXWIEFIkNdvkqETl0Bqw/o.jpg"^^tt:picture , link = "https://www.yelp.com/biz/ramen-nagi-palo-alto?adjust_creative=hejPBQRox5iXtqGPiDw4dg&utm_campaign=yelp_api_v3&utm_medium=api_v3_business_search&utm_source=hejPBQRox5iXtqGPiDw4dg"^^tt:url , cuisines = [ "ramen"^^com.yelp:restaurant_cuisine("Ramen"), "noodles"^^com.yelp:restaurant_cuisine("Noodles") ] , price = enum moderate , rating = 4.5 , reviewCount = 1625 , geo = new Location(37.445523,-122.1607073261) }]];

A: Notification from Yelp: I see Ramen Nagi. It is a moderate restaurant near [Latitude: 37.446 deg, Longitude: -122.161 deg].
A: >> context = $dialogue @org.thingpedia.dialogue.transaction . sys_recommend_one ; timer ( base = $now , interval = DURATION_0 ) => @com.yelp . restaurant ( ) #[ results = [ { id = GENERIC_ENTITY_com.yelp:restaurant_0 , image_url = PICTURE_0 , link = URL_0 , cuisines = [ GENERIC_ENTITY_com.yelp:restaurant_cuisine_0 , GENERIC_ENTITY_com.yelp:restaurant_cuisine_1 ] , price = enum moderate , rating = NUMBER_0 , reviewCount = NUMBER_1 , geo = LOCATION_0 } ] ] ; // {"DURATION_0":{"unit":"h","value":1},"GENERIC_ENTITY_com.yelp:restaurant_0":{"value":"vhfPni9pci29SEHrN1OtRg","display":"Ramen Nagi"},"PICTURE_0":"https://s3-media3.fl.yelpcdn.com/bphoto/OKCXWIEFIkNdvkqETl0Bqw/o.jpg","URL_0":"https://www.yelp.com/biz/ramen-nagi-palo-alto?adjust_creative=hejPBQRox5iXtqGPiDw4dg&utm_campaign=yelp_api_v3&utm_medium=api_v3_business_search&utm_source=hejPBQRox5iXtqGPiDw4dg","GENERIC_ENTITY_com.yelp:restaurant_cuisine_0":{"value":"ramen","display":"Ramen"},"GENERIC_ENTITY_com.yelp:restaurant_cuisine_1":{"value":"noodles","display":"Noodles"},"NUMBER_0":4.5,"NUMBER_1":1625,"LOCATION_0":{"latitude":37.445523,"longitude":-122.1607073261,"display":null}}
A: >> expecting = null

====
# 58-notifications-from-list-queries-2

U: \t $dialogue @org.thingpedia.dialogue.transaction.notification("Yelp");
U: timer(interval=1h, base=$now) => sort(rating desc of @com.yelp.restaurant())[1]
U: #[results=[{ id = "vhfPni9pci29SEHrN1OtRg"^^com.yelp:restaurant("Ramen Nagi") , image_url = "https://s3-media3.fl.yelpcdn.com/bphoto/OKCXWIEFIkNdvkqETl0Bqw/o.jpg"^^tt:picture , link = "https://www.yelp.com/biz/ramen-nagi-palo-alto?adjust_creative=hejPBQRox5iXtqGPiDw4dg&utm_campaign=yelp_api_v3&utm_medium=api_v3_business_search&utm_source=hejPBQRox5iXtqGPiDw4dg"^^tt:url , cuisines = [ "ramen"^^com.yelp:restaurant_cuisine("Ramen"), "noodles"^^com.yelp:restaurant_cuisine("Noodles") ] , price = enum moderate , rating = 4.5 , reviewCount = 1625 , geo = new Location(37.445523,-122.1607073261) }]];

A: Notification from Yelp: the restaurant with the highest rating is Ramen Nagi. It is a moderate restaurant near [Latitude: 37.446 deg, Longitude: -122.161 deg].
A: >> context = $dialogue @org.thingpedia.dialogue.transaction . sys_recommend_one ; timer ( base = $now , interval = DURATION_0 ) => sort ( rating desc of @com.yelp . restaurant ( ) ) [ 1 ] #[ results = [ { id = GENERIC_ENTITY_com.yelp:restaurant_0 , image_url = PICTURE_0 , link = URL_0 , cuisines = [ GENERIC_ENTITY_com.yelp:restaurant_cuisine_0 , GENERIC_ENTITY_com.yelp:restaurant_cuisine_1 ] , price = enum moderate , rating = NUMBER_0 , reviewCount = NUMBER_1 , geo = LOCATION_0 } ] ] ; // {"DURATION_0":{"unit":"h","value":1},"GENERIC_ENTITY_com.yelp:restaurant_0":{"value":"vhfPni9pci29SEHrN1OtRg","display":"Ramen Nagi"},"PICTURE_0":"https://s3-media3.fl.yelpcdn.com/bphoto/OKCXWIEFIkNdvkqETl0Bqw/o.jpg","URL_0":"https://www.yelp.com/biz/ramen-nagi-palo-alto?adjust_creative=hejPBQRox5iXtqGPiDw4dg&utm_campaign=yelp_api_v3&utm_medium=api_v3_business_search&utm_source=hejPBQRox5iXtqGPiDw4dg","GENERIC_ENTITY_com.yelp:restaurant_cuisine_0":{"value":"ramen","display":"Ramen"},"GENERIC_ENTITY_com.yelp:restaurant_cuisine_1":{"value":"noodles","display":"Noodles"},"NUMBER_0":4.5,"NUMBER_1":1625,"LOCATION_0":{"latitude":37.445523,"longitude":-122.1607073261,"display":null}}
A: >> expecting = null

====
# 59-notifications-from-actions

U: \t $dialogue @org.thingpedia.dialogue.transaction.notification("Lightbulb");
U: timer(interval=1h, base=$now) => @org.thingpedia.iot.light-bulb(id="io.home-assistant/lights.living_room_1"^^tt:device_id("Living Room")).set_power(power=enum off)
U: #[results=[{ power = enum off }]];

A: Notification from Lightbulb: I turned off your Living Room light bulb.
A: >> context = $dialogue @org.thingpedia.dialogue.transaction . sys_action_success ; timer ( base = $now , interval = DURATION_0 ) => @org.thingpedia.iot.light-bulb ( id = GENERIC_ENTITY_tt:device_id_0 ) . set_power ( power = enum off ) #[ results = [ { power = enum off } ] ] ; // {"DURATION_0":{"unit":"h","value":1},"GENERIC_ENTITY_tt:device_id_0":{"value":"io.home-assistant/lights.living_room_1","display":"Living Room"}}
A: >> expecting = null

====
# 60-list-default-templates

U: \t @com.yelp.restaurant()[1:3];

A: I see Ramen Nagi, Evvia Estiatorio, and Oren's Hummus. Ramen Nagi is rated 4.5 star, Evvia Estiatorio is rated 4.5 star, and Oren's Hummus is rated 4 star.
A: rdl: Ramen Nagi https://www.yelp.com/biz/ramen-nagi-palo-alto?adjust_creative=hejPBQRox5iXtqGPiDw4dg&utm_campaign=yelp_api_v3&utm_medium=api_v3_business_search&utm_source=hejPBQRox5iXtqGPiDw4dg
A: rdl: Evvia Estiatorio https://www.yelp.com/biz/evvia-estiatorio-palo-alto?adjust_creative=hejPBQRox5iXtqGPiDw4dg&utm_campaign=yelp_api_v3&utm_medium=api_v3_business_search&utm_source=hejPBQRox5iXtqGPiDw4dg
A: rdl: Oren's Hummus https://www.yelp.com/biz/orens-hummus-palo-alto?adjust_creative=hejPBQRox5iXtqGPiDw4dg&utm_campaign=yelp_api_v3&utm_medium=api_v3_business_search&utm_source=hejPBQRox5iXtqGPiDw4dg
A: >> context = $dialogue @org.thingpedia.dialogue.transaction . sys_recommend_three ; @com.yelp . restaurant ( ) [ 1 : 3 ] #[ results = [ { id = GENERIC_ENTITY_com.yelp:restaurant_0 , image_url = PICTURE_0 , link = URL_0 , cuisines = [ GENERIC_ENTITY_com.yelp:restaurant_cuisine_0 , GENERIC_ENTITY_com.yelp:restaurant_cuisine_1 ] , price = enum moderate , rating = NUMBER_0 , reviewCount = NUMBER_1 , geo = LOCATION_0 } ] ] #[ count = 3 ] ; // {"GENERIC_ENTITY_com.yelp:restaurant_0":{"value":"vhfPni9pci29SEHrN1OtRg","display":"Ramen Nagi"},"PICTURE_0":"https://s3-media3.fl.yelpcdn.com/bphoto/OKCXWIEFIkNdvkqETl0Bqw/o.jpg","URL_0":"https://www.yelp.com/biz/ramen-nagi-palo-alto?adjust_creative=hejPBQRox5iXtqGPiDw4dg&utm_campaign=yelp_api_v3&utm_medium=api_v3_business_search&utm_source=hejPBQRox5iXtqGPiDw4dg","GENERIC_ENTITY_com.yelp:restaurant_cuisine_0":{"value":"ramen","display":"Ramen"},"GENERIC_ENTITY_com.yelp:restaurant_cuisine_1":{"value":"noodles","display":"Noodles"},"NUMBER_0":4.5,"NUMBER_1":1625,"LOCATION_0":{"latitude":37.445523,"longitude":-122.1607073261,"display":null}}
A: >> expecting = null

U: \t [reviewCount] of @com.yelp.restaurant()[1:3];

A: Ramen Nagi has 1,625 reviews, Evvia Estiatorio has 2,393 reviews, and Oren's Hummus has 2,248 reviews.
A: >> context = $dialogue @org.thingpedia.dialogue.transaction . sys_recommend_three ; [ reviewCount ] of @com.yelp . restaurant ( ) [ 1 : 3 ] #[ results = [ { id = GENERIC_ENTITY_com.yelp:restaurant_0 , reviewCount = NUMBER_0 } ] ] #[ count = 3 ] ; // {"GENERIC_ENTITY_com.yelp:restaurant_0":{"value":"vhfPni9pci29SEHrN1OtRg","display":"Ramen Nagi"},"NUMBER_0":1625}
A: >> expecting = null

====
# 61-anon-basic-streams

U: \t $dialogue @org.thingpedia.dialogue.transaction.execute;
U: timer(interval=1h, base=$now) => @com.thecatapi.get();

A: What is your phone number?
A: >> context = $dialogue @org.thingpedia.dialogue.transaction . execute ; timer ( base = $now , interval = DURATION_0 ) => @com.thecatapi . get ( ) ; // {"DURATION_0":{"unit":"h","value":1}}
A: >> expecting = phone_number

====
# 62-anon-actions

U: \t $dialogue @org.thingpedia.dialogue.transaction.execute;
U: @com.twitter.post();

A: To use this command you must first create a personal Almond account.
A: link: Sign up for Almond /user/register
A: >> context = null // {}
A: >> expecting = null

====
# 63-list-notifications
U: \t $dialogue @org.thingpedia.dialogue.transaction.notification("some app");
U: monitor(@org.thingpedia.builtin.test.get_data(count=2, size=10byte)) => @org.thingpedia.builtin.test.dup_data(data_in=data)
U: #[results=[
U:  { data_in="!!!!!!!!!!", data_out="!!!!!!!!!!!!!!!!!!!!", count=2, size=10, data="!!!!!!!!!!" }
U: ]];

A: Notification from some app: the answer is !!!!!!!!!!!!!!!!!!!!
A: >> context = $dialogue @org.thingpedia.dialogue.transaction . sys_recommend_one ; monitor ( @org.thingpedia.builtin.test . get_data ( count = 2 , size = MEASURE_byte_0 ) ) => @org.thingpedia.builtin.test . dup_data ( data_in = data ) #[ results = [ { data_in = QUOTED_STRING_0 , data_out = QUOTED_STRING_1 , count = 2 , size = 10 , data = QUOTED_STRING_0 } ] ] ; // {"MEASURE_byte_0":{"unit":"byte","value":10},"QUOTED_STRING_0":"!!!!!!!!!!","QUOTED_STRING_1":"!!!!!!!!!!!!!!!!!!!!"}
A: >> expecting = null

====
# 64-device-names-and-selectors

U: \t @org.thingpedia.iot.switch.state();

A: The Simulated Device org.thingpedia.iot.switch 0 switch is off. The Simulated Device org.thingpedia.iot.switch 1 switch is off. The Simulated Device org.thingpedia.iot.switch 2 switch is on. The Simulated Device org.thingpedia.iot.switch 3 switch is on. The Simulated Device org.thingpedia.iot.switch 4 switch is on.
A: >> context = $dialogue @org.thingpedia.dialogue.transaction . sys_display_result ; @org.thingpedia.iot.switch . state ( ) #[ results = [ { state = enum off , __device = GENERIC_ENTITY_tt:device_id_0 } ] ] #[ count = 6 ] ; // {"GENERIC_ENTITY_tt:device_id_0":{"value":"str:ENTITY_tt:device_id::0:","display":"Simulated Device org.thingpedia.iot.switch 0"}}
A: >> expecting = null

U: \t @org.thingpedia.iot.switch(name="kitchen").state();

A: The Kitchen Switches switch is on.
A: >> context = $dialogue @org.thingpedia.dialogue.transaction . sys_display_result ; @org.thingpedia.iot.switch ( id = GENERIC_ENTITY_tt:device_id_0 ) . state ( ) #[ results = [ { state = enum on , __device = GENERIC_ENTITY_tt:device_id_0 } ] ] ; // {"GENERIC_ENTITY_tt:device_id_0":{"value":"switch-kitchen","display":"Kitchen Switches"}}
A: >> expecting = null

U: \t @org.thingpedia.iot.switch(all=true).state();

A: The Simulated Device org.thingpedia.iot.switch 0 switch is off. The Simulated Device org.thingpedia.iot.switch 1 switch is off. The Simulated Device org.thingpedia.iot.switch 2 switch is on. The Simulated Device org.thingpedia.iot.switch 3 switch is on. The Simulated Device org.thingpedia.iot.switch 4 switch is on.
A: >> context = $dialogue @org.thingpedia.dialogue.transaction . sys_display_result ; @org.thingpedia.iot.switch ( all = true ) . state ( ) #[ results = [ { state = enum off , __device = GENERIC_ENTITY_tt:device_id_0 } ] ] #[ count = 6 ] ; // {"GENERIC_ENTITY_tt:device_id_0":{"value":"str:ENTITY_tt:device_id::0:","display":"Simulated Device org.thingpedia.iot.switch 0"}}
A: >> expecting = null

U: \t @org.thingpedia.iot.switch(all=true, name="bed").state();

A: The Simulated Device org.thingpedia.iot.switch 0 switch is on. The Simulated Device org.thingpedia.iot.switch 1 switch is on. The Simulated Device org.thingpedia.iot.switch 2 switch is on. The Simulated Device org.thingpedia.iot.switch 3 switch is on. The Simulated Device org.thingpedia.iot.switch 4 switch is on.
A: >> context = $dialogue @org.thingpedia.dialogue.transaction . sys_display_result ; @org.thingpedia.iot.switch ( all = true , name = QUOTED_STRING_0 ) . state ( ) #[ results = [ { state = enum on , __device = GENERIC_ENTITY_tt:device_id_0 } ] ] #[ count = 6 ] ; // {"QUOTED_STRING_0":"bed","GENERIC_ENTITY_tt:device_id_0":{"value":"str:ENTITY_tt:device_id::0:","display":"Simulated Device org.thingpedia.iot.switch 0"}}
A: >> expecting = null

====
# 65-yelp-result
U: \t $dialogue @org.thingpedia.dialogue.transaction.execute;
U: @com.yelp.restaurant() filter contains(cuisines, "chinese"^^com.yelp:restaurant_cuisine("Chinese")) && geo == new Location(37.4863239, -122.232523, "Redwood City, California")
U: #[results=[
U:   { id="dLbBSJeyN85FIzHxb6oYtg"^^com.yelp:restaurant("Crouching Tiger Restaurant & Bar"), image_url="https://s3-media2.fl.yelpcdn.com/bphoto/ve7XevVMUGbqXg3eZtRpgw/o.jpg"^^tt:picture, link="https://www.yelp.com/biz/crouching-tiger-restaurant-and-bar-redwood-city?adjust_creative=hejPBQRox5iXtqGPiDw4dg&utm_campaign=yelp_api_v3&utm_medium=api_v3_business_search&utm_source=hejPBQRox5iXtqGPiDw4dg"^^tt:url, cuisines=["chinese"^^com.yelp:restaurant_cuisine("Chinese")], price=enum moderate, rating=4, review_count=963, geo=new Location(37.48640133, -122.23424633, "2644 Broadway St, Redwood City, CA 94063"), phone="+16502988881"^^tt:phone_number },
U:   { id="aRu3VeiAZu4YKN9PvYvpYw"^^com.yelp:restaurant("I Dumpling"), image_url="https://s3-media3.fl.yelpcdn.com/bphoto/8__mq-BV_Xq6IKHhOH1_lA/o.jpg"^^tt:picture, link="https://www.yelp.com/biz/i-dumpling-redwood-city?adjust_creative=hejPBQRox5iXtqGPiDw4dg&utm_campaign=yelp_api_v3&utm_medium=api_v3_business_search&utm_source=hejPBQRox5iXtqGPiDw4dg"^^tt:url, cuisines=["chinese"^^com.yelp:restaurant_cuisine("Chinese"), "taiwanese"^^com.yelp:restaurant_cuisine("Taiwanese"), "seafood"^^com.yelp:restaurant_cuisine("Seafood")], price=enum cheap, rating=4, review_count=734, geo=new Location(37.486368908140925, -122.23466476656478, "2660 Broadway, Redwood City, CA 94063"), phone="+16505689789"^^tt:phone_number },
U:   { id="7WLVcOSqcBJZG36_rdI3CA"^^com.yelp:restaurant("Redwood Bistro"), image_url="https://s3-media2.fl.yelpcdn.com/bphoto/NZRObUQiHmKDkBRHIMaseQ/o.jpg"^^tt:picture, link="https://www.yelp.com/biz/redwood-bistro-redwood-city?adjust_creative=hejPBQRox5iXtqGPiDw4dg&utm_campaign=yelp_api_v3&utm_medium=api_v3_business_search&utm_source=hejPBQRox5iXtqGPiDw4dg"^^tt:url, cuisines=["chinese"^^com.yelp:restaurant_cuisine("Chinese")], price=enum moderate, rating=4.5, review_count=333, geo=new Location(37.48712, -122.23548, "711 El Camino Real, Redwood City, CA 94063"), phone="+16502169988"^^tt:phone_number },
U:   { id="uMu3grYWk3ERsw8fXlFGvw"^^com.yelp:restaurant("Panda Dumpling"), image_url="https://s3-media2.fl.yelpcdn.com/bphoto/Qheysge21koMREg8aTOCJA/o.jpg"^^tt:picture, link="https://www.yelp.com/biz/panda-dumpling-san-carlos?adjust_creative=hejPBQRox5iXtqGPiDw4dg&utm_campaign=yelp_api_v3&utm_medium=api_v3_business_search&utm_source=hejPBQRox5iXtqGPiDw4dg"^^tt:url, cuisines=["chinese"^^com.yelp:restaurant_cuisine("Chinese")], price=enum moderate, rating=4, review_count=630, geo=new Location(37.49904, -122.25199, "1195 Laurel St, San Carlos, CA 94070"), phone="+16505938888"^^tt:phone_number },
U:   { id="a6YM6lvO5ATmvnX3Ozdq9Q"^^com.yelp:restaurant("Hot Wok Bistro Too"), image_url="https://s3-media1.fl.yelpcdn.com/bphoto/JeGbwhkzpWZ2kkHUzFGaTQ/o.jpg"^^tt:picture, link="https://www.yelp.com/biz/hot-wok-bistro-too-san-carlos-2?adjust_creative=hejPBQRox5iXtqGPiDw4dg&utm_campaign=yelp_api_v3&utm_medium=api_v3_business_search&utm_source=hejPBQRox5iXtqGPiDw4dg"^^tt:url, cuisines=["chinese"^^com.yelp:restaurant_cuisine("Chinese")], price=enum cheap, rating=4, review_count=265, geo=new Location(37.4957223292802, -122.248010847522, "1541 Laurel St, San Carlos, CA 94070"), phone="+16506224979"^^tt:phone_number },
U:   { id="S8ecMU_Sx0esyI7YDC_5Yw"^^com.yelp:restaurant("Amazing Wok"), image_url="https://s3-media3.fl.yelpcdn.com/bphoto/PwbTj_RDUipr1ENVNMuyKA/o.jpg"^^tt:picture, link="https://www.yelp.com/biz/amazing-wok-san-carlos?adjust_creative=hejPBQRox5iXtqGPiDw4dg&utm_campaign=yelp_api_v3&utm_medium=api_v3_business_search&utm_source=hejPBQRox5iXtqGPiDw4dg"^^tt:url, cuisines=["chinese"^^com.yelp:restaurant_cuisine("Chinese")], price=enum moderate, rating=4, review_count=331, geo=new Location(37.49475, -122.24667, "1653 Laurel St, San Carlos, CA 94070"), phone="+16505952031"^^tt:phone_number },
U:   { id="bnKsZLJChHEnFV9g7mkxnA"^^com.yelp:restaurant("Yan's Garden"), image_url="https://s3-media3.fl.yelpcdn.com/bphoto/gwmPoE50BMxQFyV9SlJ5bw/o.jpg"^^tt:picture, link="https://www.yelp.com/biz/yans-garden-san-carlos?adjust_creative=hejPBQRox5iXtqGPiDw4dg&utm_campaign=yelp_api_v3&utm_medium=api_v3_business_search&utm_source=hejPBQRox5iXtqGPiDw4dg"^^tt:url, cuisines=["chinese"^^com.yelp:restaurant_cuisine("Chinese")], price=enum moderate, rating=4, review_count=378, geo=new Location(37.5028084428936, -122.256572279751, "885 Laurel St, San Carlos, CA 94070"), phone="+16505939777"^^tt:phone_number },
U:   { id="cYCXa_lfNmj-E7RiT11u6Q"^^com.yelp:restaurant("Red Hot Chilli Pepper"), image_url="https://s3-media4.fl.yelpcdn.com/bphoto/PUmvsVPC5g7GefjCcsz14A/o.jpg"^^tt:picture, link="https://www.yelp.com/biz/red-hot-chilli-pepper-san-carlos?adjust_creative=hejPBQRox5iXtqGPiDw4dg&utm_campaign=yelp_api_v3&utm_medium=api_v3_business_search&utm_source=hejPBQRox5iXtqGPiDw4dg"^^tt:url, cuisines=["chinese"^^com.yelp:restaurant_cuisine("Chinese"), "asianfusion"^^com.yelp:restaurant_cuisine("Asian Fusion"), "indpak"^^com.yelp:restaurant_cuisine("Indian")], price=enum moderate, rating=3.5, review_count=1249, geo=new Location(37.506844238722685, -122.26054660000001, "1125 San Carlos Ave, San Carlos, CA 94070"), phone="+16504533055"^^tt:phone_number },
U:   { id="NhrRXDU6LaTf1wwwuU0Odg"^^com.yelp:restaurant("Seapot 海中锅"), image_url="https://s3-media2.fl.yelpcdn.com/bphoto/xKaXHOTfFgH9Don6nCOwFw/o.jpg"^^tt:picture, link="https://www.yelp.com/biz/seapot-%E6%B5%B7%E4%B8%AD%E9%94%85-san-mateo?adjust_creative=hejPBQRox5iXtqGPiDw4dg&utm_campaign=yelp_api_v3&utm_medium=api_v3_business_search&utm_source=hejPBQRox5iXtqGPiDw4dg"^^tt:url, cuisines=["seafood"^^com.yelp:restaurant_cuisine("Seafood"), "hotpot"^^com.yelp:restaurant_cuisine("Hot Pot"), "chinese"^^com.yelp:restaurant_cuisine("Chinese")], price=enum moderate, rating=4, review_count=1425, geo=new Location(37.54851, -122.31128, "1952 S El Camino Real, San Mateo, CA 94403"), phone="+16503152827"^^tt:phone_number },
U:   { id="4Bn7z4IPxBk9dF3EpTqMQg"^^com.yelp:restaurant("Happy Lamb Hot Pot"), image_url="https://s3-media1.fl.yelpcdn.com/bphoto/7bmq96JdaoBLTieJL04efA/o.jpg"^^tt:picture, link="https://www.yelp.com/biz/happy-lamb-hot-pot-san-mateo?adjust_creative=hejPBQRox5iXtqGPiDw4dg&utm_campaign=yelp_api_v3&utm_medium=api_v3_business_search&utm_source=hejPBQRox5iXtqGPiDw4dg"^^tt:url, cuisines=["chinese"^^com.yelp:restaurant_cuisine("Chinese"), "mongolian"^^com.yelp:restaurant_cuisine("Mongolian"), "hotpot"^^com.yelp:restaurant_cuisine("Hot Pot")], price=enum moderate, rating=4, review_count=1511, geo=new Location(37.5656637, -122.3237292, "215 S Ellsworth Ave, San Mateo, CA 94401"), phone="+16503432566"^^tt:phone_number }
U: ]]
U: #[count=38];

A: I see Crouching Tiger Restaurant & Bar and I Dumpling. Both are restaurants rated 4 star with Chinese food.
A: >> context = $dialogue @org.thingpedia.dialogue.transaction . sys_recommend_two ; @com.yelp . restaurant ( ) filter contains ( cuisines , GENERIC_ENTITY_com.yelp:restaurant_cuisine_0 ) && geo == LOCATION_0 #[ results = [ { id = GENERIC_ENTITY_com.yelp:restaurant_0 , image_url = PICTURE_0 , link = URL_0 , cuisines = [ GENERIC_ENTITY_com.yelp:restaurant_cuisine_0 ] , price = enum moderate , rating = 4 , review_count = NUMBER_0 , geo = LOCATION_1 , phone = PHONE_NUMBER_0 } ] ] #[ count = NUMBER_1 ] ; // {"GENERIC_ENTITY_com.yelp:restaurant_cuisine_0":{"value":"chinese","display":"Chinese"},"LOCATION_0":{"latitude":37.4863239,"longitude":-122.232523,"display":"Redwood City, California"},"GENERIC_ENTITY_com.yelp:restaurant_0":{"value":"dLbBSJeyN85FIzHxb6oYtg","display":"Crouching Tiger Restaurant & Bar"},"PICTURE_0":"https://s3-media2.fl.yelpcdn.com/bphoto/ve7XevVMUGbqXg3eZtRpgw/o.jpg","URL_0":"https://www.yelp.com/biz/crouching-tiger-restaurant-and-bar-redwood-city?adjust_creative=hejPBQRox5iXtqGPiDw4dg&utm_campaign=yelp_api_v3&utm_medium=api_v3_business_search&utm_source=hejPBQRox5iXtqGPiDw4dg","NUMBER_0":963,"LOCATION_1":{"latitude":37.48640133,"longitude":-122.23424633,"display":"2644 Broadway St, Redwood City, CA 94063"},"PHONE_NUMBER_0":"+16502988881","NUMBER_1":38}
A: >> expecting = null

====
# 66-wakeup

U: \t $wakeup;

A: Hello! How can I help you?
A: >> context = $dialogue @org.thingpedia.dialogue.transaction . sys_greet ; // {}
A: >> expecting = generic

====
<<<<<<< HEAD
# 67-covid-vaccine-first-dose

U: \t $dialogue @org.thingpedia.dialogue.transaction.init;
U: @org.thingpedia.covid-vaccine.appointment();

A: Hello! I can help you find an appointment. What is your zip code?
A: >> context = $dialogue @org.thingpedia.dialogue.transaction . sys_slot_fill ( zip_code ) ; @org.thingpedia.covid-vaccine . appointment ( ) ; // {}
A: >> expecting = generic

U: \t $dialogue @org.thingpedia.dialogue.transaction.execute;
U: @org.thingpedia.covid-vaccine.appointment(zip_code="94305");

A: Here is a location near you that has reported available appointments.
A: rdl: Stanford Hospital (Pfizer) https://stanfordhealthcare.org/
A: Please try this and let me know if it works.
A: >> context = $dialogue @org.thingpedia.dialogue.transaction . sys_slot_fill ( validity ) ; @org.thingpedia.covid-vaccine . appointment ( zip_code = QUOTED_STRING_0 ) #[ results = [ { zip_code = QUOTED_STRING_0 , vaccine_type = enum pfizer , dose = enum first , id = GENERIC_ENTITY_org.thingpedia.covid-vaccine:vaccine_appointment_0 , geo = LOCATION_0 , link = URL_0 } ] ] ; @org.thingpedia.covid-vaccine . mark_valid ( appointment = GENERIC_ENTITY_org.thingpedia.covid-vaccine:vaccine_appointment_0 ) ; // {"QUOTED_STRING_0":"94305","GENERIC_ENTITY_org.thingpedia.covid-vaccine:vaccine_appointment_0":{"value":"1","display":null},"LOCATION_0":{"latitude":37.4334411,"longitude":-122.1774838,"display":"Stanford Hospital (Pfizer)"},"URL_0":"https://stanfordhealthcare.org/"}
A: >> expecting = yesno

U: \t $yes;

A: Great, congratulations on getting your appointment! Please tell your friends about us.
A: >> context = $dialogue @org.thingpedia.dialogue.transaction . sys_action_success ; @org.thingpedia.covid-vaccine . appointment ( zip_code = QUOTED_STRING_0 ) #[ results = [ { zip_code = QUOTED_STRING_0 , vaccine_type = enum pfizer , dose = enum first , id = GENERIC_ENTITY_org.thingpedia.covid-vaccine:vaccine_appointment_0 , geo = LOCATION_0 , link = URL_0 } ] ] ; @org.thingpedia.covid-vaccine . mark_valid ( appointment = GENERIC_ENTITY_org.thingpedia.covid-vaccine:vaccine_appointment_0 , validity = true ) #[ results = [ ] ] ; // {"QUOTED_STRING_0":"94305","GENERIC_ENTITY_org.thingpedia.covid-vaccine:vaccine_appointment_0":{"value":"1","display":null},"LOCATION_0":{"latitude":37.4334411,"longitude":-122.1774838,"display":"Stanford Hospital (Pfizer)"},"URL_0":"https://stanfordhealthcare.org/"}
A: >> expecting = null

====
# 68-covid-vaccine-second-dose

U: \t $dialogue @org.thingpedia.dialogue.transaction.init;
U: @org.thingpedia.covid-vaccine.appointment();

A: Hello! I can help you find an appointment. What is your zip code?
A: >> context = $dialogue @org.thingpedia.dialogue.transaction . sys_slot_fill ( zip_code ) ; @org.thingpedia.covid-vaccine . appointment ( ) ; // {}
A: >> expecting = generic

U: \t $dialogue @org.thingpedia.dialogue.transaction.execute;
U: @org.thingpedia.covid-vaccine.appointment(zip_code="94304", dose=enum second);

A: What type of vaccine did you receive at the first dose?
A: button: moderna {"code":["$answer","(","enum","moderna",")",";"],"entities":{}}
A: button: pfizer {"code":["$answer","(","enum","pfizer",")",";"],"entities":{}}
A: button: johnson and johnson {"code":["$answer","(","enum","johnson_and_johnson",")",";"],"entities":{}}
A: button: astra zeneca {"code":["$answer","(","enum","astra_zeneca",")",";"],"entities":{}}
A: >> context = $dialogue @org.thingpedia.dialogue.transaction . sys_slot_fill ( vaccine_type ) ; @org.thingpedia.covid-vaccine . appointment ( dose = enum second , zip_code = QUOTED_STRING_0 ) ; // {"QUOTED_STRING_0":"94304"}
A: >> expecting = generic

U: \t $dialogue @org.thingpedia.dialogue.transaction.execute;
U: @org.thingpedia.covid-vaccine.appointment(zip_code="94304", dose=enum second, vaccine_type=enum pfizer);

A: Here is a location near you that has reported available appointments.
A: rdl: Stanford Hospital (Pfizer, 2nd dose) https://stanfordhealthcare.org/
A: Please try this and let me know if it works.
A: >> context = $dialogue @org.thingpedia.dialogue.transaction . sys_slot_fill ( validity ) ; @org.thingpedia.covid-vaccine . appointment ( dose = enum second , vaccine_type = enum pfizer , zip_code = QUOTED_STRING_0 ) #[ results = [ { zip_code = QUOTED_STRING_0 , vaccine_type = enum pfizer , dose = enum second , id = GENERIC_ENTITY_org.thingpedia.covid-vaccine:vaccine_appointment_0 , geo = LOCATION_0 , link = URL_0 } ] ] ; @org.thingpedia.covid-vaccine . mark_valid ( appointment = GENERIC_ENTITY_org.thingpedia.covid-vaccine:vaccine_appointment_0 ) ; // {"QUOTED_STRING_0":"94304","GENERIC_ENTITY_org.thingpedia.covid-vaccine:vaccine_appointment_0":{"value":"3","display":null},"LOCATION_0":{"latitude":37.4334411,"longitude":-122.1774838,"display":"Stanford Hospital (Pfizer, 2nd dose)"},"URL_0":"https://stanfordhealthcare.org/"}
A: >> expecting = yesno

U: \t $no;

A: Sorry that did not work out.
A: Here is a location near you that has reported available appointments.
A: rdl: Stanford Hospital (Pfizer, 2nd dose) https://stanfordhealthcare.org/
A: Please try this and let me know if it works.
A: >> context = $dialogue @org.thingpedia.dialogue.transaction . sys_slot_fill ( validity ) ; @org.thingpedia.covid-vaccine . appointment ( dose = enum second , vaccine_type = enum pfizer , zip_code = QUOTED_STRING_0 ) #[ results = [ { zip_code = QUOTED_STRING_0 , vaccine_type = enum pfizer , dose = enum second , id = GENERIC_ENTITY_org.thingpedia.covid-vaccine:vaccine_appointment_0 , geo = LOCATION_0 , link = URL_0 } ] ] ; @org.thingpedia.covid-vaccine . mark_valid ( appointment = GENERIC_ENTITY_org.thingpedia.covid-vaccine:vaccine_appointment_0 , validity = false ) #[ results = [ ] ] ; @org.thingpedia.covid-vaccine . appointment ( dose = enum second , vaccine_type = enum pfizer , zip_code = QUOTED_STRING_0 ) #[ results = [ { zip_code = QUOTED_STRING_0 , vaccine_type = enum pfizer , dose = enum second , id = GENERIC_ENTITY_org.thingpedia.covid-vaccine:vaccine_appointment_0 , geo = LOCATION_0 , link = URL_0 } ] ] ; @org.thingpedia.covid-vaccine . mark_valid ( appointment = GENERIC_ENTITY_org.thingpedia.covid-vaccine:vaccine_appointment_0 ) ; // {"QUOTED_STRING_0":"94304","GENERIC_ENTITY_org.thingpedia.covid-vaccine:vaccine_appointment_0":{"value":"3","display":null},"LOCATION_0":{"latitude":37.4334411,"longitude":-122.1774838,"display":"Stanford Hospital (Pfizer, 2nd dose)"},"URL_0":"https://stanfordhealthcare.org/"}
A: >> expecting = yesno

====
# 69-covid-vaccine-cancel

U: \t $dialogue @org.thingpedia.dialogue.transaction.init;
U: @org.thingpedia.covid-vaccine.appointment();

A: Hello! I can help you find an appointment. What is your zip code?
A: >> context = $dialogue @org.thingpedia.dialogue.transaction . sys_slot_fill ( zip_code ) ; @org.thingpedia.covid-vaccine . appointment ( ) ; // {}
A: >> expecting = generic

U: \t $dialogue @org.thingpedia.dialogue.transaction.cancel;

A: I will soon be able to answer questions about covid. In the meantime, please let me know what you're interested in.
A: >> context = $dialogue @org.thingpedia.dialogue.transaction . sys_record_command ; // {}
A: >> expecting = raw_string

U: what is covid?

A: Thank you!
A: >> context = null // {}
A: >> expecting = null

====
# 70-covid-vaccine-cancel-nevermind

U: \t $dialogue @org.thingpedia.dialogue.transaction.init;
U: @org.thingpedia.covid-vaccine.appointment();

A: Hello! I can help you find an appointment. What is your zip code?
A: >> context = $dialogue @org.thingpedia.dialogue.transaction . sys_slot_fill ( zip_code ) ; @org.thingpedia.covid-vaccine . appointment ( ) ; // {}
A: >> expecting = generic

U: \t $nevermind;

A: I will soon be able to answer questions about covid. In the meantime, please let me know what you're interested in.
A: >> context = $dialogue @org.thingpedia.dialogue.transaction . sys_record_command ; // {}
A: >> expecting = raw_string

====
# 71-covid-vaccine-missing

U: \t $dialogue @org.thingpedia.dialogue.transaction.init;
U: @org.thingpedia.covid-vaccine.appointment();

A: Hello! I can help you find an appointment. What is your zip code?
A: >> context = $dialogue @org.thingpedia.dialogue.transaction . sys_slot_fill ( zip_code ) ; @org.thingpedia.covid-vaccine . appointment ( ) ; // {}
A: >> expecting = generic

U: \t $answer("94062");

A: Sorry, I cannot find any available appointments in your area. Would you like to be notified when there are new appointments?
A: >> context = $dialogue @org.thingpedia.dialogue.transaction . sys_empty_search ; @org.thingpedia.covid-vaccine . appointment ( zip_code = QUOTED_STRING_0 ) #[ results = [ ] ] ; monitor ( @org.thingpedia.covid-vaccine . appointment ( zip_code = QUOTED_STRING_0 ) ) #[ confirm = enum proposed ] ; // {"QUOTED_STRING_0":"94062"}
A: >> expecting = yesno

U: \t $yes;

A: Alright, I will notify you when there are new appointments in the 94062 zip code.
A: >> context = $dialogue @org.thingpedia.dialogue.transaction . sys_rule_enable_success ; monitor ( @org.thingpedia.covid-vaccine . appointment ( zip_code = QUOTED_STRING_0 ) ) #[ results = [ ] ] ; // {"QUOTED_STRING_0":"94062"}
A: >> expecting = null

====
# 72-covid-vaccine-notification

U: \t $dialogue @org.thingpedia.dialogue.transaction.notification("Stanford Covid Genie");
U: monitor(@org.thingpedia.covid-vaccine.appointment(zip_code="94062"))
U: #[results=[
U:   { zip_code="94062", vaccine_type=enum pfizer, dose=enum first, id="1"^^org.thingpedia.covid-vaccine:vaccine_appointment, geo=new Location(37.4334411, -122.1774838, "Stanford Hospital (Pfizer)"), link="https://stanfordhealthcare.org/"^^tt:url }
U: ]];

A: Notification from Stanford Covid Genie: here is a location near you that has reported available appointments.
A: >> context = $dialogue @org.thingpedia.dialogue.transaction . sys_action_success ; monitor ( @org.thingpedia.covid-vaccine . appointment ( zip_code = QUOTED_STRING_0 ) ) #[ results = [ { zip_code = QUOTED_STRING_0 , vaccine_type = enum pfizer , dose = enum first , id = GENERIC_ENTITY_org.thingpedia.covid-vaccine:vaccine_appointment_0 , geo = LOCATION_0 , link = URL_0 } ] ] ; // {"QUOTED_STRING_0":"94062","GENERIC_ENTITY_org.thingpedia.covid-vaccine:vaccine_appointment_0":{"value":"1","display":null},"LOCATION_0":{"latitude":37.4334411,"longitude":-122.1774838,"display":"Stanford Hospital (Pfizer)"},"URL_0":"https://stanfordhealthcare.org/"}
A: >> expecting = null
=======
# 67-default-temperature

# alert me when't is hotter than 70 degrees outside
U: \t monitor(@org.thingpedia.weather.current()), temperature >= 70defaultTemperature;

A: Alright, I will notify you when the current weather in [Latitude: 37.428 deg, Longitude: -122.170 deg] changes and it becomes true that the temperature is greater than or equal to 70 F.
A: >> context = $dialogue @org.thingpedia.dialogue.transaction . sys_rule_enable_success ; monitor ( @org.thingpedia.weather . current ( location = LOCATION_0 ) ) filter temperature >= MEASURE_C_0 #[ results = [ ] ] ; // {"LOCATION_0":{"latitude":37.4275,"longitude":-122.1697,"display":null},"MEASURE_C_0":{"unit":"F","value":70}}
A: >> expecting = null

====
# 68-bad-device-name
U: \t @org.thingpedia.iot.switch(name="invalid").state();

A: I cannot find any invalid switch device. Which device do you want to use?
A: choice 0: Bed Switch 1
A: choice 1: Bed Switch 2
A: choice 2: Kitchen Switches
A: choice 3: Ceiling Switches
A: >> context = $dialogue @org.thingpedia.dialogue.transaction . execute ; @org.thingpedia.iot.switch ( name = QUOTED_STRING_0 ) . state ( ) ; // {"QUOTED_STRING_0":"invalid"}
A: >> expecting = choice

====
# 69-bad-device-name-2

# ignores the name because there is only one spotify account
U: \t @com.spotify(name="invalid").song(), id =~ "nice for what";

A: Nice For What is a song by Drake in the album Scorpion. Would you like to play it on Spotify?
A: >> context = $dialogue @org.thingpedia.dialogue.transaction . sys_recommend_one ; @com.spotify ( id = GENERIC_ENTITY_tt:device_id_0 ) . song ( ) filter id =~ QUOTED_STRING_0 #[ results = [ { id = GENERIC_ENTITY_com.spotify:song_0 , artists = [ GENERIC_ENTITY_com.spotify:artist_0 ] , album = GENERIC_ENTITY_com.spotify:album_0 , genres = [ QUOTED_STRING_1 , QUOTED_STRING_2 , QUOTED_STRING_3 , QUOTED_STRING_4 , QUOTED_STRING_5 , QUOTED_STRING_6 ] , release_date = DATE_0 , popularity = NUMBER_0 , energy = NUMBER_1 , danceability = NUMBER_2 } ] ] ; @com.spotify ( id = GENERIC_ENTITY_tt:device_id_0 ) . play_song ( song = GENERIC_ENTITY_com.spotify:song_0 ) #[ confirm = enum proposed ] ; // {"GENERIC_ENTITY_tt:device_id_0":{"value":"com.spotify-7","display":"Some Device 7"},"QUOTED_STRING_0":"nice for what","GENERIC_ENTITY_com.spotify:song_0":{"value":"spotify:track:3CA9pLiwRIGtUBiMjbZmRw","display":"Nice For What"},"GENERIC_ENTITY_com.spotify:artist_0":{"value":"spotify:artist:3TVXtAsR1Inumwj472S9r4","display":"Drake"},"GENERIC_ENTITY_com.spotify:album_0":{"value":"spotify:album:1ATL5GLyefJaxhQzSPVrLX","display":"Scorpion"},"QUOTED_STRING_1":"canadian hip hop","QUOTED_STRING_2":"canadian pop","QUOTED_STRING_3":"hip hop","QUOTED_STRING_4":"pop rap","QUOTED_STRING_5":"rap","QUOTED_STRING_6":"toronto rap","DATE_0":"2018-06-29T00:00:00.000Z","NUMBER_0":79,"NUMBER_1":90,"NUMBER_2":58}
A: >> expecting = yesno
>>>>>>> b74f3c67
<|MERGE_RESOLUTION|>--- conflicted
+++ resolved
@@ -1016,9 +1016,39 @@
 A: >> context = $dialogue @org.thingpedia.dialogue.transaction . sys_greet ; // {}
 A: >> expecting = generic
 
-====
-<<<<<<< HEAD
-# 67-covid-vaccine-first-dose
+# 67-default-temperature
+
+# alert me when't is hotter than 70 degrees outside
+U: \t monitor(@org.thingpedia.weather.current()), temperature >= 70defaultTemperature;
+
+A: Alright, I will notify you when the current weather in [Latitude: 37.428 deg, Longitude: -122.170 deg] changes and it becomes true that the temperature is greater than or equal to 70 F.
+A: >> context = $dialogue @org.thingpedia.dialogue.transaction . sys_rule_enable_success ; monitor ( @org.thingpedia.weather . current ( location = LOCATION_0 ) ) filter temperature >= MEASURE_C_0 #[ results = [ ] ] ; // {"LOCATION_0":{"latitude":37.4275,"longitude":-122.1697,"display":null},"MEASURE_C_0":{"unit":"F","value":70}}
+A: >> expecting = null
+
+====
+# 68-bad-device-name
+U: \t @org.thingpedia.iot.switch(name="invalid").state();
+
+A: I cannot find any invalid switch device. Which device do you want to use?
+A: choice 0: Bed Switch 1
+A: choice 1: Bed Switch 2
+A: choice 2: Kitchen Switches
+A: choice 3: Ceiling Switches
+A: >> context = $dialogue @org.thingpedia.dialogue.transaction . execute ; @org.thingpedia.iot.switch ( name = QUOTED_STRING_0 ) . state ( ) ; // {"QUOTED_STRING_0":"invalid"}
+A: >> expecting = choice
+
+====
+# 69-bad-device-name-2
+
+# ignores the name because there is only one spotify account
+U: \t @com.spotify(name="invalid").song(), id =~ "nice for what";
+
+A: Nice For What is a song by Drake in the album Scorpion. Would you like to play it on Spotify?
+A: >> context = $dialogue @org.thingpedia.dialogue.transaction . sys_recommend_one ; @com.spotify ( id = GENERIC_ENTITY_tt:device_id_0 ) . song ( ) filter id =~ QUOTED_STRING_0 #[ results = [ { id = GENERIC_ENTITY_com.spotify:song_0 , artists = [ GENERIC_ENTITY_com.spotify:artist_0 ] , album = GENERIC_ENTITY_com.spotify:album_0 , genres = [ QUOTED_STRING_1 , QUOTED_STRING_2 , QUOTED_STRING_3 , QUOTED_STRING_4 , QUOTED_STRING_5 , QUOTED_STRING_6 ] , release_date = DATE_0 , popularity = NUMBER_0 , energy = NUMBER_1 , danceability = NUMBER_2 } ] ] ; @com.spotify ( id = GENERIC_ENTITY_tt:device_id_0 ) . play_song ( song = GENERIC_ENTITY_com.spotify:song_0 ) #[ confirm = enum proposed ] ; // {"GENERIC_ENTITY_tt:device_id_0":{"value":"com.spotify-7","display":"Some Device 7"},"QUOTED_STRING_0":"nice for what","GENERIC_ENTITY_com.spotify:song_0":{"value":"spotify:track:3CA9pLiwRIGtUBiMjbZmRw","display":"Nice For What"},"GENERIC_ENTITY_com.spotify:artist_0":{"value":"spotify:artist:3TVXtAsR1Inumwj472S9r4","display":"Drake"},"GENERIC_ENTITY_com.spotify:album_0":{"value":"spotify:album:1ATL5GLyefJaxhQzSPVrLX","display":"Scorpion"},"QUOTED_STRING_1":"canadian hip hop","QUOTED_STRING_2":"canadian pop","QUOTED_STRING_3":"hip hop","QUOTED_STRING_4":"pop rap","QUOTED_STRING_5":"rap","QUOTED_STRING_6":"toronto rap","DATE_0":"2018-06-29T00:00:00.000Z","NUMBER_0":79,"NUMBER_1":90,"NUMBER_2":58}
+A: >> expecting = yesno
+
+====
+# 70-covid-vaccine-first-dose
 
 U: \t $dialogue @org.thingpedia.dialogue.transaction.init;
 U: @org.thingpedia.covid-vaccine.appointment();
@@ -1043,7 +1073,7 @@
 A: >> expecting = null
 
 ====
-# 68-covid-vaccine-second-dose
+# 71-covid-vaccine-second-dose
 
 U: \t $dialogue @org.thingpedia.dialogue.transaction.init;
 U: @org.thingpedia.covid-vaccine.appointment();
@@ -1082,7 +1112,7 @@
 A: >> expecting = yesno
 
 ====
-# 69-covid-vaccine-cancel
+# 72-covid-vaccine-cancel
 
 U: \t $dialogue @org.thingpedia.dialogue.transaction.init;
 U: @org.thingpedia.covid-vaccine.appointment();
@@ -1104,7 +1134,7 @@
 A: >> expecting = null
 
 ====
-# 70-covid-vaccine-cancel-nevermind
+# 73-covid-vaccine-cancel-nevermind
 
 U: \t $dialogue @org.thingpedia.dialogue.transaction.init;
 U: @org.thingpedia.covid-vaccine.appointment();
@@ -1120,7 +1150,7 @@
 A: >> expecting = raw_string
 
 ====
-# 71-covid-vaccine-missing
+# 74-covid-vaccine-missing
 
 U: \t $dialogue @org.thingpedia.dialogue.transaction.init;
 U: @org.thingpedia.covid-vaccine.appointment();
@@ -1142,7 +1172,7 @@
 A: >> expecting = null
 
 ====
-# 72-covid-vaccine-notification
+# 75-covid-vaccine-notification
 
 U: \t $dialogue @org.thingpedia.dialogue.transaction.notification("Stanford Covid Genie");
 U: monitor(@org.thingpedia.covid-vaccine.appointment(zip_code="94062"))
@@ -1152,36 +1182,4 @@
 
 A: Notification from Stanford Covid Genie: here is a location near you that has reported available appointments.
 A: >> context = $dialogue @org.thingpedia.dialogue.transaction . sys_action_success ; monitor ( @org.thingpedia.covid-vaccine . appointment ( zip_code = QUOTED_STRING_0 ) ) #[ results = [ { zip_code = QUOTED_STRING_0 , vaccine_type = enum pfizer , dose = enum first , id = GENERIC_ENTITY_org.thingpedia.covid-vaccine:vaccine_appointment_0 , geo = LOCATION_0 , link = URL_0 } ] ] ; // {"QUOTED_STRING_0":"94062","GENERIC_ENTITY_org.thingpedia.covid-vaccine:vaccine_appointment_0":{"value":"1","display":null},"LOCATION_0":{"latitude":37.4334411,"longitude":-122.1774838,"display":"Stanford Hospital (Pfizer)"},"URL_0":"https://stanfordhealthcare.org/"}
-A: >> expecting = null
-=======
-# 67-default-temperature
-
-# alert me when't is hotter than 70 degrees outside
-U: \t monitor(@org.thingpedia.weather.current()), temperature >= 70defaultTemperature;
-
-A: Alright, I will notify you when the current weather in [Latitude: 37.428 deg, Longitude: -122.170 deg] changes and it becomes true that the temperature is greater than or equal to 70 F.
-A: >> context = $dialogue @org.thingpedia.dialogue.transaction . sys_rule_enable_success ; monitor ( @org.thingpedia.weather . current ( location = LOCATION_0 ) ) filter temperature >= MEASURE_C_0 #[ results = [ ] ] ; // {"LOCATION_0":{"latitude":37.4275,"longitude":-122.1697,"display":null},"MEASURE_C_0":{"unit":"F","value":70}}
-A: >> expecting = null
-
-====
-# 68-bad-device-name
-U: \t @org.thingpedia.iot.switch(name="invalid").state();
-
-A: I cannot find any invalid switch device. Which device do you want to use?
-A: choice 0: Bed Switch 1
-A: choice 1: Bed Switch 2
-A: choice 2: Kitchen Switches
-A: choice 3: Ceiling Switches
-A: >> context = $dialogue @org.thingpedia.dialogue.transaction . execute ; @org.thingpedia.iot.switch ( name = QUOTED_STRING_0 ) . state ( ) ; // {"QUOTED_STRING_0":"invalid"}
-A: >> expecting = choice
-
-====
-# 69-bad-device-name-2
-
-# ignores the name because there is only one spotify account
-U: \t @com.spotify(name="invalid").song(), id =~ "nice for what";
-
-A: Nice For What is a song by Drake in the album Scorpion. Would you like to play it on Spotify?
-A: >> context = $dialogue @org.thingpedia.dialogue.transaction . sys_recommend_one ; @com.spotify ( id = GENERIC_ENTITY_tt:device_id_0 ) . song ( ) filter id =~ QUOTED_STRING_0 #[ results = [ { id = GENERIC_ENTITY_com.spotify:song_0 , artists = [ GENERIC_ENTITY_com.spotify:artist_0 ] , album = GENERIC_ENTITY_com.spotify:album_0 , genres = [ QUOTED_STRING_1 , QUOTED_STRING_2 , QUOTED_STRING_3 , QUOTED_STRING_4 , QUOTED_STRING_5 , QUOTED_STRING_6 ] , release_date = DATE_0 , popularity = NUMBER_0 , energy = NUMBER_1 , danceability = NUMBER_2 } ] ] ; @com.spotify ( id = GENERIC_ENTITY_tt:device_id_0 ) . play_song ( song = GENERIC_ENTITY_com.spotify:song_0 ) #[ confirm = enum proposed ] ; // {"GENERIC_ENTITY_tt:device_id_0":{"value":"com.spotify-7","display":"Some Device 7"},"QUOTED_STRING_0":"nice for what","GENERIC_ENTITY_com.spotify:song_0":{"value":"spotify:track:3CA9pLiwRIGtUBiMjbZmRw","display":"Nice For What"},"GENERIC_ENTITY_com.spotify:artist_0":{"value":"spotify:artist:3TVXtAsR1Inumwj472S9r4","display":"Drake"},"GENERIC_ENTITY_com.spotify:album_0":{"value":"spotify:album:1ATL5GLyefJaxhQzSPVrLX","display":"Scorpion"},"QUOTED_STRING_1":"canadian hip hop","QUOTED_STRING_2":"canadian pop","QUOTED_STRING_3":"hip hop","QUOTED_STRING_4":"pop rap","QUOTED_STRING_5":"rap","QUOTED_STRING_6":"toronto rap","DATE_0":"2018-06-29T00:00:00.000Z","NUMBER_0":79,"NUMBER_1":90,"NUMBER_2":58}
-A: >> expecting = yesno
->>>>>>> b74f3c67
+A: >> expecting = null