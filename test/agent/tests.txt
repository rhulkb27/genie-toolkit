# 1-basic
# Let's start simple...

U: \t $dialogue @org.thingpedia.dialogue.transaction.execute;
U: now => @com.facebook.post();

A: What do you want to post?
A: >> context = $dialogue @org.thingpedia.dialogue.transaction . sys_slot_fill ( status ) ; @com.facebook ( id = GENERIC_ENTITY_tt:device_id_0 ) . post ( ) ; // {"GENERIC_ENTITY_tt:device_id_0":{"value":"com.facebook-6","display":"Some Device 6"}}
A: >> expecting = raw_string

U: \t $dialogue @org.thingpedia.dialogue.transaction.execute;
U: now => @com.facebook.post(status="hello world");

A: Ok, do you want me to post hello world on Facebook?
A: >> context = $dialogue @org.thingpedia.dialogue.transaction . sys_confirm_action ; @com.facebook ( id = GENERIC_ENTITY_tt:device_id_0 ) . post ( status = QUOTED_STRING_0 ) ; // {"GENERIC_ENTITY_tt:device_id_0":{"value":"com.facebook-6","display":"Some Device 6"},"QUOTED_STRING_0":"hello world"}
A: >> expecting = yesno

U: \t $dialogue @org.thingpedia.dialogue.transaction.execute;
U: now => @com.facebook.post(status="hello world") #[confirm=enum(confirmed)];

A: I posted hello world on Facebook.
A: >> context = $dialogue @org.thingpedia.dialogue.transaction . sys_action_success ; @com.facebook ( id = GENERIC_ENTITY_tt:device_id_0 ) . post ( status = QUOTED_STRING_0 ) #[ results = [ ] ] ; // {"GENERIC_ENTITY_tt:device_id_0":{"value":"com.facebook-6","display":"Some Device 6"},"QUOTED_STRING_0":"hello world"}
A: >> expecting = null

====
# 2-basic-with-raw-string
# Actually typing things...

U: \t $dialogue @org.thingpedia.dialogue.transaction.execute;
U: now => @com.facebook.post();

A: What do you want to post?
A: >> context = $dialogue @org.thingpedia.dialogue.transaction . sys_slot_fill ( status ) ; @com.facebook ( id = GENERIC_ENTITY_tt:device_id_0 ) . post ( ) ; // {"GENERIC_ENTITY_tt:device_id_0":{"value":"com.facebook-6","display":"Some Device 6"}}
A: >> expecting = raw_string

U: hello world

A: Ok, do you want me to post hello world on Facebook?
A: >> context = $dialogue @org.thingpedia.dialogue.transaction . sys_confirm_action ; @com.facebook ( id = GENERIC_ENTITY_tt:device_id_0 ) . post ( status = QUOTED_STRING_0 ) ; // {"GENERIC_ENTITY_tt:device_id_0":{"value":"com.facebook-6","display":"Some Device 6"},"QUOTED_STRING_0":"hello world"}
A: >> expecting = yesno

U: \t $dialogue @org.thingpedia.dialogue.transaction.execute;
U: now => @com.facebook.post(status="hello world") #[confirm=enum(confirmed)];

A: I posted hello world on Facebook.
A: >> context = $dialogue @org.thingpedia.dialogue.transaction . sys_action_success ; @com.facebook ( id = GENERIC_ENTITY_tt:device_id_0 ) . post ( status = QUOTED_STRING_0 ) #[ results = [ ] ] ; // {"GENERIC_ENTITY_tt:device_id_0":{"value":"com.facebook-6","display":"Some Device 6"},"QUOTED_STRING_0":"hello world"}
A: >> expecting = null

====
# 2-twitter
# posting on twitter
U: \t $dialogue @org.thingpedia.dialogue.transaction.execute;
U: now => @com.twitter.post();

A: You have multiple Twitter devices. Which one do you want to use?
A: choice 0: Twitter Account foo
A: choice 1: Twitter Account bar
A: >> context = $dialogue @org.thingpedia.dialogue.transaction . execute ; @com.twitter . post ( ) ; // {}
A: >> expecting = choice

U: \t $choice(0);

A: What do you want to tweet?
A: >> context = $dialogue @org.thingpedia.dialogue.transaction . sys_slot_fill ( status ) ; @com.twitter ( id = GENERIC_ENTITY_tt:device_id_0 ) . post ( ) ; // {"GENERIC_ENTITY_tt:device_id_0":{"value":"twitter-foo","display":"Twitter Account foo"}}
A: >> expecting = raw_string

U: \t $dialogue @org.thingpedia.dialogue.transaction.execute;
U: now => @com.twitter(id="twitter-foo",name="Twitter Account foo").post(status="hello world");

A: Ok, do you want me to tweet hello world?
A: >> context = $dialogue @org.thingpedia.dialogue.transaction . sys_confirm_action ; @com.twitter ( id = GENERIC_ENTITY_tt:device_id_0 ) . post ( status = QUOTED_STRING_0 ) ; // {"GENERIC_ENTITY_tt:device_id_0":{"value":"twitter-foo","display":"Twitter Account foo"},"QUOTED_STRING_0":"hello world"}
A: >> expecting = yesno

U: \t $dialogue @org.thingpedia.dialogue.transaction.execute;
U: now => @com.twitter(id="twitter-foo",name="Twitter Account foo").post(status="hello world") #[confirm=enum(confirmed)];

A: I tweeted hello world.
A: >> context = $dialogue @org.thingpedia.dialogue.transaction . sys_action_success ; @com.twitter ( id = GENERIC_ENTITY_tt:device_id_0 ) . post ( status = QUOTED_STRING_0 ) #[ results = [ ] ] ; // {"GENERIC_ENTITY_tt:device_id_0":{"value":"twitter-foo","display":"Twitter Account foo"},"QUOTED_STRING_0":"hello world"}
A: >> expecting = null

====
# 3-yelp
# simple yelp search
U: \t $dialogue @org.thingpedia.dialogue.transaction.execute;
U: now => @com.yelp.restaurant() => notify;

A: I see Ramen Nagi and Evvia Estiatorio. Both are restaurants rated 4.5 star.
A: rdl: Ramen Nagi https://www.yelp.com/biz/ramen-nagi-palo-alto?adjust_creative=hejPBQRox5iXtqGPiDw4dg&utm_campaign=yelp_api_v3&utm_medium=api_v3_business_search&utm_source=hejPBQRox5iXtqGPiDw4dg
A: rdl: Evvia Estiatorio https://www.yelp.com/biz/evvia-estiatorio-palo-alto?adjust_creative=hejPBQRox5iXtqGPiDw4dg&utm_campaign=yelp_api_v3&utm_medium=api_v3_business_search&utm_source=hejPBQRox5iXtqGPiDw4dg
A: >> context = $dialogue @org.thingpedia.dialogue.transaction . sys_recommend_two ; @com.yelp . restaurant ( ) #[ results = [ { id = GENERIC_ENTITY_com.yelp:restaurant_0 , image_url = PICTURE_0 , link = URL_0 , cuisines = [ GENERIC_ENTITY_com.yelp:restaurant_cuisine_0 , GENERIC_ENTITY_com.yelp:restaurant_cuisine_1 ] , price = enum moderate , rating = NUMBER_0 , reviewCount = NUMBER_1 , geo = LOCATION_0 } ] ] #[ count = NUMBER_2 ] #[ more = true ] ; // {"GENERIC_ENTITY_com.yelp:restaurant_0":{"value":"vhfPni9pci29SEHrN1OtRg","display":"Ramen Nagi"},"PICTURE_0":"https://s3-media3.fl.yelpcdn.com/bphoto/OKCXWIEFIkNdvkqETl0Bqw/o.jpg","URL_0":"https://www.yelp.com/biz/ramen-nagi-palo-alto?adjust_creative=hejPBQRox5iXtqGPiDw4dg&utm_campaign=yelp_api_v3&utm_medium=api_v3_business_search&utm_source=hejPBQRox5iXtqGPiDw4dg","GENERIC_ENTITY_com.yelp:restaurant_cuisine_0":{"value":"ramen","display":"Ramen"},"GENERIC_ENTITY_com.yelp:restaurant_cuisine_1":{"value":"noodles","display":"Noodles"},"NUMBER_0":4.5,"NUMBER_1":1625,"LOCATION_0":{"latitude":37.445523,"longitude":-122.1607073261,"display":null},"NUMBER_2":50}
A: >> expecting = null

# U: What price range is Ramen Nagi ?
U: \t $dialogue @org.thingpedia.dialogue.transaction.execute;
U: now => [price] of @com.yelp.restaurant(), id == "vhfPni9pci29SEHrN1OtRg"^^com.yelp:restaurant => notify;

A: Ramen Nagi is a moderate restaurant.
A: >> context = $dialogue @org.thingpedia.dialogue.transaction . sys_recommend_one ; [ price ] of @com.yelp . restaurant ( ) filter id == GENERIC_ENTITY_com.yelp:restaurant_0 #[ results = [ { id = GENERIC_ENTITY_com.yelp:restaurant_0 , price = enum moderate } ] ] ; // {"GENERIC_ENTITY_com.yelp:restaurant_0":{"value":"vhfPni9pci29SEHrN1OtRg","display":null}}
A: >> expecting = null

# U: No, I'm looking for something expensive.
U: \t $dialogue @org.thingpedia.dialogue.transaction.execute;
U: now => @com.yelp.restaurant(), price == enum(expensive) => notify;

A: I see Evvia Estiatorio, NOLA Restaurant & Bar, and Tamarine Restaurant. They're expensive restaurants.
A: rdl: Evvia Estiatorio https://www.yelp.com/biz/evvia-estiatorio-palo-alto?adjust_creative=hejPBQRox5iXtqGPiDw4dg&utm_campaign=yelp_api_v3&utm_medium=api_v3_business_search&utm_source=hejPBQRox5iXtqGPiDw4dg
A: rdl: NOLA Restaurant & Bar https://www.yelp.com/biz/nola-restaurant-and-bar-palo-alto?adjust_creative=hejPBQRox5iXtqGPiDw4dg&utm_campaign=yelp_api_v3&utm_medium=api_v3_business_search&utm_source=hejPBQRox5iXtqGPiDw4dg
A: rdl: Tamarine Restaurant https://www.yelp.com/biz/tamarine-restaurant-palo-alto?adjust_creative=hejPBQRox5iXtqGPiDw4dg&utm_campaign=yelp_api_v3&utm_medium=api_v3_business_search&utm_source=hejPBQRox5iXtqGPiDw4dg
A: >> context = $dialogue @org.thingpedia.dialogue.transaction . sys_recommend_three ; @com.yelp . restaurant ( ) filter price == enum expensive #[ results = [ { id = GENERIC_ENTITY_com.yelp:restaurant_0 , image_url = PICTURE_0 , link = URL_0 , cuisines = [ GENERIC_ENTITY_com.yelp:restaurant_cuisine_0 ] , price = enum expensive , rating = NUMBER_0 , reviewCount = NUMBER_1 , geo = LOCATION_0 , phone = PHONE_NUMBER_0 } ] ] #[ count = 10 ] ; // {"GENERIC_ENTITY_com.yelp:restaurant_0":{"value":"1vMgajRAI3lYwuCeGX58oQ","display":"Evvia Estiatorio"},"PICTURE_0":"https://s3-media3.fl.yelpcdn.com/bphoto/Q3lgbcNuRbdrITtLN5CQgQ/o.jpg","URL_0":"https://www.yelp.com/biz/evvia-estiatorio-palo-alto?adjust_creative=hejPBQRox5iXtqGPiDw4dg&utm_campaign=yelp_api_v3&utm_medium=api_v3_business_search&utm_source=hejPBQRox5iXtqGPiDw4dg","GENERIC_ENTITY_com.yelp:restaurant_cuisine_0":{"value":"greek","display":"Greek"},"NUMBER_0":4.5,"NUMBER_1":2393,"LOCATION_0":{"latitude":37.445077,"longitude":-122.163778,"display":null},"PHONE_NUMBER_0":"+16503260983"}
A: >> expecting = null

# U: Thanks, this is sufficient.
U: \t $dialogue @org.thingpedia.dialogue.transaction.cancel;

#A: Is there anything else I can help you with?
#A: >> context = $dialogue @org.thingpedia.dialogue.transaction . sys_anything_else ; @com.yelp . restaurant ( ) filter price == enum expensive #[ results = [ { id = GENERIC_ENTITY_com.yelp:restaurant_0 , image_url = PICTURE_0 , link = URL_0 , cuisines = [ GENERIC_ENTITY_com.yelp:restaurant_cuisine_0 ] , price = enum expensive , rating = NUMBER_0 , reviewCount = NUMBER_1 , geo = LOCATION_0 , phone = PHONE_NUMBER_0 } ] ] #[ count = 10 ] ; // {"GENERIC_ENTITY_com.yelp:restaurant_0":{"value":"1vMgajRAI3lYwuCeGX58oQ","display":"Evvia Estiatorio"},"PICTURE_0":"https://s3-media3.fl.yelpcdn.com/bphoto/Q3lgbcNuRbdrITtLN5CQgQ/o.jpg","URL_0":"https://www.yelp.com/biz/evvia-estiatorio-palo-alto?adjust_creative=hejPBQRox5iXtqGPiDw4dg&utm_campaign=yelp_api_v3&utm_medium=api_v3_business_search&utm_source=hejPBQRox5iXtqGPiDw4dg","GENERIC_ENTITY_com.yelp:restaurant_cuisine_0":{"value":"greek","display":"Greek"},"NUMBER_0":4.5,"NUMBER_1":2393,"LOCATION_0":{"latitude":37.445077,"longitude":-122.163778,"display":null},"PHONE_NUMBER_0":"+16503260983"}
#A: >> expecting = generic

# U: No thanks, goodbye
#U: \t $dialogue @org.thingpedia.dialogue.transaction.end;

A: Alright, let me know if I can help you with anything else!
A: >> context = null // {}
A: >> expecting = null

====
# 4-weather
# getting the weather
U: \t $dialogue @org.thingpedia.dialogue.transaction.execute;
U: now => @org.thingpedia.weather.current(location=new Location(37.442156, -122.1634471, "Palo Alto, California")) => notify;

A: The current weather in Palo Alto, California is sunny. The temperature is 60.1 F and the humidity is 91.3 %.
A: >> context = $dialogue @org.thingpedia.dialogue.transaction . sys_display_result ; @org.thingpedia.weather . current ( location = LOCATION_0 ) #[ results = [ { location = LOCATION_0 , temperature = MEASURE_C_0 , wind_speed = MEASURE_mps_0 , humidity = NUMBER_0 , cloudiness = NUMBER_1 , fog = 0 , status = enum sunny , icon = PICTURE_0 } ] ] ; // {"LOCATION_0":{"latitude":37.442156,"longitude":-122.1634471,"display":"Palo Alto, California"},"MEASURE_C_0":{"unit":"C","value":15.6},"MEASURE_mps_0":{"unit":"mps","value":3.4},"NUMBER_0":91.3,"NUMBER_1":4.7,"PICTURE_0":"http://api.met.no/weatherapi/weathericon/1.1/?symbol=1;content_type=image/png"}
A: >> expecting = null

# what's the temperature?
U: \t $dialogue @org.thingpedia.dialogue.transaction.execute;
U: now => [temperature] of @org.thingpedia.weather.current(location=new Location(37.442156, -122.1634471, "Palo Alto, California")) => notify;

A: The temperature is 60.1 F.
A: >> context = $dialogue @org.thingpedia.dialogue.transaction . sys_display_result ; [ temperature ] of @org.thingpedia.weather . current ( location = LOCATION_0 ) #[ results = [ { location = LOCATION_0 , temperature = MEASURE_C_0 , status = enum sunny } ] ] ; // {"LOCATION_0":{"latitude":37.442156,"longitude":-122.1634471,"display":"Palo Alto, California"},"MEASURE_C_0":{"unit":"C","value":15.6}}
A: >> expecting = null

====
# 5-weather-slot-fill
# getting the weather again
U: \t $dialogue @org.thingpedia.dialogue.transaction.execute;
U: now => @org.thingpedia.weather.current(location=$?) => notify;

A: What location do you want the current weather for?
A: >> context = $dialogue @org.thingpedia.dialogue.transaction . sys_slot_fill ( location ) ; @org.thingpedia.weather . current ( location = $? ) ; // {}
A: >> expecting = location

# let's use the location picker!
U: \t bookkeeping(answer(new Location(37.442156, -122.1634471, "Palo Alto, California")));

A: The current weather in Palo Alto, California is sunny. The temperature is 60.1 F and the humidity is 91.3 %.
A: >> context = $dialogue @org.thingpedia.dialogue.transaction . sys_display_result ; @org.thingpedia.weather . current ( location = LOCATION_0 ) #[ results = [ { location = LOCATION_0 , temperature = MEASURE_C_0 , wind_speed = MEASURE_mps_0 , humidity = NUMBER_0 , cloudiness = NUMBER_1 , fog = 0 , status = enum sunny , icon = PICTURE_0 } ] ] ; // {"LOCATION_0":{"latitude":37.442156,"longitude":-122.1634471,"display":"Palo Alto, California"},"MEASURE_C_0":{"unit":"C","value":15.6},"MEASURE_mps_0":{"unit":"mps","value":3.4},"NUMBER_0":91.3,"NUMBER_1":4.7,"PICTURE_0":"http://api.met.no/weatherapi/weathericon/1.1/?symbol=1;content_type=image/png"}
A: >> expecting = null

====
# 6-spotify
# simple-spotify-search
U: \t $dialogue @org.thingpedia.dialogue.transaction.execute;
U: now => (@com.spotify.song(), id =~ ("despacito")) => @com.spotify.play_song(song=id);

A: I played Despacito on Spotify.
A: >> context = $dialogue @org.thingpedia.dialogue.transaction . sys_action_success ; ( @com.spotify ( id = GENERIC_ENTITY_tt:device_id_0 ) . song ( ) filter id =~ QUOTED_STRING_0 ) [ 1 ] => @com.spotify ( id = GENERIC_ENTITY_tt:device_id_0 ) . play_song ( song = id ) #[ results = [ { song = GENERIC_ENTITY_com.spotify:song_0 , device = GENERIC_ENTITY_com.spotify:device_0 , __device = GENERIC_ENTITY_tt:device_id_0 } ] ] ; // {"GENERIC_ENTITY_tt:device_id_0":{"value":"com.spotify-7","display":"Some Device 7"},"QUOTED_STRING_0":"despacito","GENERIC_ENTITY_com.spotify:song_0":{"value":"spotify:track:6habFhsOp2NvshLv26DqMb","display":"Despacito"},"GENERIC_ENTITY_com.spotify:device_0":{"value":"str:ENTITY_com.spotify:device::36:","display":null}}
A: >> expecting = null

====
# 7-spotify
# spotify-search-artist
U: \t $dialogue @org.thingpedia.dialogue.transaction.execute;
U: now => (@com.spotify.song(), contains(artists, null^^com.spotify:artist("ariana grande"))) => @com.spotify.play_song(song=id);

A: I played music by Ariana Grande on Spotify.
A: >> context = $dialogue @org.thingpedia.dialogue.transaction . sys_action_success ; @com.spotify ( id = GENERIC_ENTITY_tt:device_id_0 ) . song ( ) filter contains ( artists , GENERIC_ENTITY_com.spotify:artist_0 ) => @com.spotify ( id = GENERIC_ENTITY_tt:device_id_0 ) . play_song ( song = id ) #[ results = [ { song = GENERIC_ENTITY_com.spotify:song_0 , device = GENERIC_ENTITY_com.spotify:device_0 , __device = GENERIC_ENTITY_tt:device_id_0 } ] ] #[ count = NUMBER_0 ] ; // {"GENERIC_ENTITY_tt:device_id_0":{"value":"com.spotify-7","display":"Some Device 7"},"GENERIC_ENTITY_com.spotify:artist_0":{"value":"spotify:artist:66CXWjxzNUsdJxJ2JdwvnR","display":"Ariana Grande"},"GENERIC_ENTITY_com.spotify:song_0":{"value":"spotify:track:6ocbgoVGwYJhOv1GgI9NsF","display":"7 rings"},"GENERIC_ENTITY_com.spotify:device_0":{"value":"str:ENTITY_com.spotify:device::36:","display":null},"NUMBER_0":23}
A: >> expecting = null

====
# 8-spotify
# spotify-search-album
U: \t $dialogue @org.thingpedia.dialogue.transaction.execute;
U: now => (@com.spotify.song(), album == null^^com.spotify:album("folklore")) =>  @com.spotify.play_song(song=id);

A: I played music in the album folklore on Spotify.
A: >> context = $dialogue @org.thingpedia.dialogue.transaction . sys_action_success ; @com.spotify ( id = GENERIC_ENTITY_tt:device_id_0 ) . song ( ) filter album == GENERIC_ENTITY_com.spotify:album_0 => @com.spotify ( id = GENERIC_ENTITY_tt:device_id_0 ) . play_song ( song = id ) #[ results = [ { song = GENERIC_ENTITY_com.spotify:song_0 , device = GENERIC_ENTITY_com.spotify:device_0 , __device = GENERIC_ENTITY_tt:device_id_0 } ] ] #[ count = NUMBER_0 ] ; // {"GENERIC_ENTITY_tt:device_id_0":{"value":"com.spotify-7","display":"Some Device 7"},"GENERIC_ENTITY_com.spotify:album_0":{"value":"spotify:album:2fenSS68JI1h4Fo296JfGr","display":"folklore"},"GENERIC_ENTITY_com.spotify:song_0":{"value":"spotify:track:4R2kfaDFhslZEMJqAFNpdd","display":"cardigan"},"GENERIC_ENTITY_com.spotify:device_0":{"value":"str:ENTITY_com.spotify:device::36:","display":null},"NUMBER_0":22}
A: >> expecting = null

====
# 9-joke
# tell me a joke
U: \t $dialogue @org.thingpedia.dialogue.transaction.execute;
U: now => @com.icanhazdadjoke.get() => notify;

A: What do you call a troublesome Canadian high schooler? A poutine.
A: >> context = $dialogue @org.thingpedia.dialogue.transaction . sys_display_result ; @com.icanhazdadjoke ( id = GENERIC_ENTITY_tt:device_id_0 ) . get ( ) #[ results = [ { id = GENERIC_ENTITY_com.icanhazdadjoke:id_0 , text = QUOTED_STRING_0 } ] ] ; // {"GENERIC_ENTITY_tt:device_id_0":{"value":"com.icanhazdadjoke-8","display":"Some Device 8"},"GENERIC_ENTITY_com.icanhazdadjoke:id_0":{"value":"A5ozsH6pWnb","display":null},"QUOTED_STRING_0":"What do you call a troublesome Canadian high schooler? A poutine"}
A: >> expecting = null

# another one
U: \t $dialogue @org.thingpedia.dialogue.transaction.execute;
U: now => @com.icanhazdadjoke.get() => notify;

A: Why are fish so smart? Because they live in schools!
A: >> context = $dialogue @org.thingpedia.dialogue.transaction . sys_display_result ; @com.icanhazdadjoke ( id = GENERIC_ENTITY_tt:device_id_0 ) . get ( ) #[ results = [ { id = GENERIC_ENTITY_com.icanhazdadjoke:id_0 , text = QUOTED_STRING_0 } ] ] ; // {"GENERIC_ENTITY_tt:device_id_0":{"value":"com.icanhazdadjoke-8","display":"Some Device 8"},"GENERIC_ENTITY_com.icanhazdadjoke:id_0":{"value":"lGe2Tvskyd","display":null},"QUOTED_STRING_0":"Why are fish so smart?\nBecause they live in schools!"}
A: >> expecting = null

# another one
U: \t $dialogue @org.thingpedia.dialogue.transaction.execute;
U: now => @com.icanhazdadjoke.get() => notify;

A: What is a witch's favorite subject in school? Spelling!
A: >> context = $dialogue @org.thingpedia.dialogue.transaction . sys_display_result ; @com.icanhazdadjoke ( id = GENERIC_ENTITY_tt:device_id_0 ) . get ( ) #[ results = [ { id = GENERIC_ENTITY_com.icanhazdadjoke:id_0 , text = QUOTED_STRING_0 } ] ] ; // {"GENERIC_ENTITY_tt:device_id_0":{"value":"com.icanhazdadjoke-8","display":"Some Device 8"},"GENERIC_ENTITY_com.icanhazdadjoke:id_0":{"value":"K6UKmykqrjb","display":null},"QUOTED_STRING_0":"What is a witch's favorite subject in school? Spelling!   "}
A: >> expecting = null

# another one
U: \t $dialogue @org.thingpedia.dialogue.transaction.execute;
U: now => @com.icanhazdadjoke.get() => notify;

A: What is a witch's favorite subject in school? Spelling!
A: >> context = $dialogue @org.thingpedia.dialogue.transaction . sys_display_result ; @com.icanhazdadjoke ( id = GENERIC_ENTITY_tt:device_id_0 ) . get ( ) #[ results = [ { id = GENERIC_ENTITY_com.icanhazdadjoke:id_0 , text = QUOTED_STRING_0 } ] ] ; // {"GENERIC_ENTITY_tt:device_id_0":{"value":"com.icanhazdadjoke-8","display":"Some Device 8"},"GENERIC_ENTITY_com.icanhazdadjoke:id_0":{"value":"K6UKmykqrjb","display":null},"QUOTED_STRING_0":"What is a witch's favorite subject in school? Spelling!   "}
A: >> expecting = null

====
# 10-cancel

U: \t $dialogue @org.thingpedia.dialogue.transaction.execute;
U: now => @com.twitter.post();

A: You have multiple Twitter devices. Which one do you want to use?
A: choice 0: Twitter Account foo
A: choice 1: Twitter Account bar
A: >> context = $dialogue @org.thingpedia.dialogue.transaction . execute ; @com.twitter . post ( ) ; // {}
A: >> expecting = choice

U: \r $choice ( 1 ) ;

A: What do you want to tweet?
A: >> context = $dialogue @org.thingpedia.dialogue.transaction . sys_slot_fill ( status ) ; @com.twitter ( id = GENERIC_ENTITY_tt:device_id_0 ) . post ( ) ; // {"GENERIC_ENTITY_tt:device_id_0":{"value":"twitter-bar","display":"Twitter Account bar"}}
A: >> expecting = raw_string

U: \r bookkeeping special special:nevermind

A: Alright, let me know if I can help you with anything else!
A: >> context = null // {}
A: >> expecting = null

====
# 11-entity-linking

U: \t $dialogue @org.thingpedia.dialogue.transaction.execute;
U: now => @com.yelp.restaurant(), contains(cuisines, null^^com.yelp:restaurant_cuisine("italian")) => notify;

A: I see Patxi's Pizza, Cafe Borrone, and Osteria Toscana. They're moderate restaurants with Italian food.
A: rdl: Patxi's Pizza https://www.yelp.com/biz/patxis-pizza-palo-alto?adjust_creative=hejPBQRox5iXtqGPiDw4dg&utm_campaign=yelp_api_v3&utm_medium=api_v3_business_search&utm_source=hejPBQRox5iXtqGPiDw4dg
A: rdl: Cafe Borrone https://www.yelp.com/biz/cafe-borrone-menlo-park?adjust_creative=hejPBQRox5iXtqGPiDw4dg&utm_campaign=yelp_api_v3&utm_medium=api_v3_business_search&utm_source=hejPBQRox5iXtqGPiDw4dg
A: rdl: Osteria Toscana https://www.yelp.com/biz/osteria-toscana-palo-alto?adjust_creative=hejPBQRox5iXtqGPiDw4dg&utm_campaign=yelp_api_v3&utm_medium=api_v3_business_search&utm_source=hejPBQRox5iXtqGPiDw4dg
A: >> context = $dialogue @org.thingpedia.dialogue.transaction . sys_recommend_three ; @com.yelp . restaurant ( ) filter contains ( cuisines , GENERIC_ENTITY_com.yelp:restaurant_cuisine_0 ) #[ results = [ { id = GENERIC_ENTITY_com.yelp:restaurant_0 , image_url = PICTURE_0 , link = URL_0 , cuisines = [ GENERIC_ENTITY_com.yelp:restaurant_cuisine_1 , GENERIC_ENTITY_com.yelp:restaurant_cuisine_2 , GENERIC_ENTITY_com.yelp:restaurant_cuisine_0 ] , price = enum moderate , rating = NUMBER_0 , reviewCount = NUMBER_1 , geo = LOCATION_0 , phone = PHONE_NUMBER_0 } ] ] #[ count = 5 ] ; // {"GENERIC_ENTITY_com.yelp:restaurant_cuisine_0":{"value":"italian","display":"Italian"},"GENERIC_ENTITY_com.yelp:restaurant_0":{"value":"OLa29RISTT2raUNPLo-9xw","display":"Patxi's Pizza"},"PICTURE_0":"https://s3-media3.fl.yelpcdn.com/bphoto/Jvow48SJ-SfCcxLt0a7uWg/o.jpg","URL_0":"https://www.yelp.com/biz/patxis-pizza-palo-alto?adjust_creative=hejPBQRox5iXtqGPiDw4dg&utm_campaign=yelp_api_v3&utm_medium=api_v3_business_search&utm_source=hejPBQRox5iXtqGPiDw4dg","GENERIC_ENTITY_com.yelp:restaurant_cuisine_1":{"value":"pizza","display":"Pizza"},"GENERIC_ENTITY_com.yelp:restaurant_cuisine_2":{"value":"salad","display":"Salad"},"NUMBER_0":3.5,"NUMBER_1":1700,"LOCATION_0":{"latitude":37.445153,"longitude":-122.163337,"display":null},"PHONE_NUMBER_0":"+16504739999"}
A: >> expecting = null

====
# 12-invalid-entity

U: \t $dialogue @org.thingpedia.dialogue.transaction.execute;
U: now => @com.yelp.restaurant(), contains(cuisines, null^^com.yelp:restaurant_cuisine("invalid")) => notify;

A: Sorry, I cannot find any Yelp Cuisine matching “invalid”.
A: >> context = null // {}
A: >> expecting = null

====
# 13-invalid-command

U: !! test command always failed !!

A: Sorry, I did not understand that. Please enter a 5-digit zip code.
A: >> context = null // {}
A: >> expecting = null

====
# 14-terminate-conversation

U: \t $dialogue @org.thingpedia.dialogue.transaction.execute;
U: now => @com.yelp.restaurant(), contains(cuisines, null^^com.yelp:restaurant_cuisine("italian")) => notify;

A: I see Patxi's Pizza, Cafe Borrone, and Osteria Toscana. They're moderate restaurants with Italian food.
A: rdl: Patxi's Pizza https://www.yelp.com/biz/patxis-pizza-palo-alto?adjust_creative=hejPBQRox5iXtqGPiDw4dg&utm_campaign=yelp_api_v3&utm_medium=api_v3_business_search&utm_source=hejPBQRox5iXtqGPiDw4dg
A: rdl: Cafe Borrone https://www.yelp.com/biz/cafe-borrone-menlo-park?adjust_creative=hejPBQRox5iXtqGPiDw4dg&utm_campaign=yelp_api_v3&utm_medium=api_v3_business_search&utm_source=hejPBQRox5iXtqGPiDw4dg
A: rdl: Osteria Toscana https://www.yelp.com/biz/osteria-toscana-palo-alto?adjust_creative=hejPBQRox5iXtqGPiDw4dg&utm_campaign=yelp_api_v3&utm_medium=api_v3_business_search&utm_source=hejPBQRox5iXtqGPiDw4dg
A: >> context = $dialogue @org.thingpedia.dialogue.transaction . sys_recommend_three ; @com.yelp . restaurant ( ) filter contains ( cuisines , GENERIC_ENTITY_com.yelp:restaurant_cuisine_0 ) #[ results = [ { id = GENERIC_ENTITY_com.yelp:restaurant_0 , image_url = PICTURE_0 , link = URL_0 , cuisines = [ GENERIC_ENTITY_com.yelp:restaurant_cuisine_1 , GENERIC_ENTITY_com.yelp:restaurant_cuisine_2 , GENERIC_ENTITY_com.yelp:restaurant_cuisine_0 ] , price = enum moderate , rating = NUMBER_0 , reviewCount = NUMBER_1 , geo = LOCATION_0 , phone = PHONE_NUMBER_0 } ] ] #[ count = 5 ] ; // {"GENERIC_ENTITY_com.yelp:restaurant_cuisine_0":{"value":"italian","display":"Italian"},"GENERIC_ENTITY_com.yelp:restaurant_0":{"value":"OLa29RISTT2raUNPLo-9xw","display":"Patxi's Pizza"},"PICTURE_0":"https://s3-media3.fl.yelpcdn.com/bphoto/Jvow48SJ-SfCcxLt0a7uWg/o.jpg","URL_0":"https://www.yelp.com/biz/patxis-pizza-palo-alto?adjust_creative=hejPBQRox5iXtqGPiDw4dg&utm_campaign=yelp_api_v3&utm_medium=api_v3_business_search&utm_source=hejPBQRox5iXtqGPiDw4dg","GENERIC_ENTITY_com.yelp:restaurant_cuisine_1":{"value":"pizza","display":"Pizza"},"GENERIC_ENTITY_com.yelp:restaurant_cuisine_2":{"value":"salad","display":"Salad"},"NUMBER_0":3.5,"NUMBER_1":1700,"LOCATION_0":{"latitude":37.445153,"longitude":-122.163337,"display":null},"PHONE_NUMBER_0":"+16504739999"}
A: >> expecting = null

U: \t $dialogue @org.thingpedia.dialogue.transaction.cancel;

#A: Is there anything else I can help you with?
#A: >> context = $dialogue @org.thingpedia.dialogue.transaction . sys_anything_else ; @com.yelp . restaurant ( ) filter contains ( cuisines , GENERIC_ENTITY_com.yelp:restaurant_cuisine_0 ) #[ results = [ { id = GENERIC_ENTITY_com.yelp:restaurant_0 , image_url = PICTURE_0 , link = URL_0 , cuisines = [ GENERIC_ENTITY_com.yelp:restaurant_cuisine_1 , GENERIC_ENTITY_com.yelp:restaurant_cuisine_2 , GENERIC_ENTITY_com.yelp:restaurant_cuisine_0 ] , price = enum moderate , rating = NUMBER_0 , reviewCount = NUMBER_1 , geo = LOCATION_0 , phone = PHONE_NUMBER_0 } ] ] #[ count = 5 ] ; // {"GENERIC_ENTITY_com.yelp:restaurant_cuisine_0":{"value":"italian","display":"Italian"},"GENERIC_ENTITY_com.yelp:restaurant_0":{"value":"OLa29RISTT2raUNPLo-9xw","display":"Patxi's Pizza"},"PICTURE_0":"https://s3-media3.fl.yelpcdn.com/bphoto/Jvow48SJ-SfCcxLt0a7uWg/o.jpg","URL_0":"https://www.yelp.com/biz/patxis-pizza-palo-alto?adjust_creative=hejPBQRox5iXtqGPiDw4dg&utm_campaign=yelp_api_v3&utm_medium=api_v3_business_search&utm_source=hejPBQRox5iXtqGPiDw4dg","GENERIC_ENTITY_com.yelp:restaurant_cuisine_1":{"value":"pizza","display":"Pizza"},"GENERIC_ENTITY_com.yelp:restaurant_cuisine_2":{"value":"salad","display":"Salad"},"NUMBER_0":3.5,"NUMBER_1":1700,"LOCATION_0":{"latitude":37.445153,"longitude":-122.163337,"display":null},"PHONE_NUMBER_0":"+16504739999"}
#A: >> expecting = generic

# "no thanks", but intercepted by the exact match
#U: \r bookkeeping special special:no
A: Alright, let me know if I can help you with anything else!
A: >> context = null // {}
A: >> expecting = null

====
# 15-action-success-phrase
# repeat this song
U: \t $dialogue @org.thingpedia.dialogue.transaction.execute;
U: now => @com.spotify.player_repeat(repeat=enum(track));
A: I set the repeat state to track.
A: >> context = $dialogue @org.thingpedia.dialogue.transaction . sys_action_success ; @com.spotify ( id = GENERIC_ENTITY_tt:device_id_0 ) . player_repeat ( repeat = enum track ) #[ results = [ ] ] ; // {"GENERIC_ENTITY_tt:device_id_0":{"value":"com.spotify-7","display":"Some Device 7"}}
A: >> expecting = null

====
# 16-empty-search

U: \t $dialogue @org.thingpedia.dialogue.transaction.execute;
U: now => @com.yelp.restaurant(), contains(cuisines, "peruvian"^^com.yelp:restaurant_cuisine("Peruvian")) => notify;

A: Sorry, there are no restaurants matching your request.
A: >> context = $dialogue @org.thingpedia.dialogue.transaction . sys_empty_search ; @com.yelp . restaurant ( ) filter contains ( cuisines , GENERIC_ENTITY_com.yelp:restaurant_cuisine_0 ) #[ results = [ ] ] ; // {"GENERIC_ENTITY_com.yelp:restaurant_cuisine_0":{"value":"peruvian","display":"Peruvian"}}
A: >> expecting = null

====
# 17-empty-action-result

U: \t $dialogue @org.thingpedia.dialogue.transaction.execute;
U: now => @com.spotify.song(), contains(artists, "invalid"^^com.spotify:artist("Invalid")) => @com.spotify.play_song(song=id);

A: Sorry, there are no songs matching your request.
A: >> context = $dialogue @org.thingpedia.dialogue.transaction . sys_empty_search ; @com.spotify ( id = GENERIC_ENTITY_tt:device_id_0 ) . song ( ) filter contains ( artists , GENERIC_ENTITY_com.spotify:artist_0 ) => @com.spotify ( id = GENERIC_ENTITY_tt:device_id_0 ) . play_song ( song = id ) #[ results = [ ] ] ; // {"GENERIC_ENTITY_tt:device_id_0":{"value":"com.spotify-7","display":"Some Device 7"},"GENERIC_ENTITY_com.spotify:artist_0":{"value":"invalid","display":"Invalid"}}
A: >> expecting = null

====
# 18-agent-phrase-with-my
U: \t $dialogue @org.thingpedia.dialogue.transaction.execute;
U: now => @com.spotify.player_shuffle(shuffle=enum(on));
A: I turned shuffle on.
A: >> context = $dialogue @org.thingpedia.dialogue.transaction . sys_action_success ; @com.spotify ( id = GENERIC_ENTITY_tt:device_id_0 ) . player_shuffle ( shuffle = enum on ) #[ results = [ ] ] ; // {"GENERIC_ENTITY_tt:device_id_0":{"value":"com.spotify-7","display":"Some Device 7"}}
A: >> expecting = null

====
# 19-aggregation-count-basic
U: \t $dialogue @org.thingpedia.dialogue.transaction.execute;
U: now => count(@com.yelp.restaurant()) => notify;

A: There are 60 restaurants like that.
A: >> context = $dialogue @org.thingpedia.dialogue.transaction . sys_display_result ; count ( @com.yelp . restaurant ( ) ) #[ results = [ { count = NUMBER_0 } ] ] ; // {"NUMBER_0":60}
A: >> expecting = null

====
# 20-aggregation-count-filter
U: \t $dialogue @org.thingpedia.dialogue.transaction.execute;
U: now => count(@com.yelp.restaurant(), contains(cuisines, "italian"^^com.yelp:restaurant_cuisine("Italian"))) => notify;

A: There are 5 restaurants like that.
A: >> context = $dialogue @org.thingpedia.dialogue.transaction . sys_display_result ; count ( @com.yelp . restaurant ( ) filter contains ( cuisines , GENERIC_ENTITY_com.yelp:restaurant_cuisine_0 ) ) #[ results = [ { count = 5 } ] ] ; // {"GENERIC_ENTITY_com.yelp:restaurant_cuisine_0":{"value":"italian","display":"Italian"}}
A: >> expecting = null

====
# 21-aggregation-min
U: \t $dialogue @org.thingpedia.dialogue.transaction.execute;
U: now => min(rating of (@com.yelp.restaurant())) => notify;

A: The minimum rating is 3.5.
A: >> context = $dialogue @org.thingpedia.dialogue.transaction . sys_display_result ; min ( rating of @com.yelp . restaurant ( ) ) #[ results = [ { rating = NUMBER_0 } ] ] ; // {"NUMBER_0":3.5}
A: >> expecting = null

====
# 22-aggregation-avg
U: \t $dialogue @org.thingpedia.dialogue.transaction.execute;
U: now => avg(rating of (@com.yelp.restaurant())) => notify;

A: The average rating is 4.1.
A: >> context = $dialogue @org.thingpedia.dialogue.transaction . sys_display_result ; avg ( rating of @com.yelp . restaurant ( ) ) #[ results = [ { rating = NUMBER_0 } ] ] ; // {"NUMBER_0":4.058333333333334}
A: >> expecting = null

====
# 23-distance-question
U: \t $dialogue @org.thingpedia.dialogue.transaction.execute;
U: now => [distance(geo, $location.current_location)] of (@com.yelp.restaurant()) => notify;

A: The distance is 1.2 mi.
A: >> context = $dialogue @org.thingpedia.dialogue.transaction . sys_recommend_one ; [ distance ( geo , LOCATION_0 ) ] of @com.yelp . restaurant ( ) #[ results = [ { id = GENERIC_ENTITY_com.yelp:restaurant_0 , distance = MEASURE_m_0 } ] ] #[ count = NUMBER_0 ] #[ more = true ] ; // {"LOCATION_0":{"latitude":37.4275,"longitude":-122.1697,"display":null},"GENERIC_ENTITY_com.yelp:restaurant_0":{"value":"vhfPni9pci29SEHrN1OtRg","display":"Ramen Nagi"},"MEASURE_m_0":{"unit":"m","value":2004.0661629148217},"NUMBER_0":50}
A: >> expecting = null

====
# 24-error-500
U: !! test command error 500 !!

A: Sorry, there seems to be a problem with the Genie service at the moment. Please try again later.
A: >> context = null // {}
A: >> expecting = null

====
# 25-yesno-yelp-1

U: \t $dialogue @org.thingpedia.dialogue.transaction.execute;
U: now => (@com.yelp.restaurant(), id =~ "ramen nagi") => notify;

A: Ramen Nagi is a moderate restaurant near [Latitude: 37.446 deg, Longitude: -122.161 deg].
A: rdl: Ramen Nagi https://www.yelp.com/biz/ramen-nagi-palo-alto?adjust_creative=hejPBQRox5iXtqGPiDw4dg&utm_campaign=yelp_api_v3&utm_medium=api_v3_business_search&utm_source=hejPBQRox5iXtqGPiDw4dg
A: >> context = $dialogue @org.thingpedia.dialogue.transaction . sys_recommend_one ; @com.yelp . restaurant ( ) filter id =~ QUOTED_STRING_0 #[ results = [ { id = GENERIC_ENTITY_com.yelp:restaurant_0 , image_url = PICTURE_0 , link = URL_0 , cuisines = [ GENERIC_ENTITY_com.yelp:restaurant_cuisine_0 , GENERIC_ENTITY_com.yelp:restaurant_cuisine_1 ] , price = enum moderate , rating = NUMBER_0 , reviewCount = NUMBER_1 , geo = LOCATION_0 } ] ] ; // {"QUOTED_STRING_0":"ramen nagi","GENERIC_ENTITY_com.yelp:restaurant_0":{"value":"vhfPni9pci29SEHrN1OtRg","display":"Ramen Nagi"},"PICTURE_0":"https://s3-media3.fl.yelpcdn.com/bphoto/OKCXWIEFIkNdvkqETl0Bqw/o.jpg","URL_0":"https://www.yelp.com/biz/ramen-nagi-palo-alto?adjust_creative=hejPBQRox5iXtqGPiDw4dg&utm_campaign=yelp_api_v3&utm_medium=api_v3_business_search&utm_source=hejPBQRox5iXtqGPiDw4dg","GENERIC_ENTITY_com.yelp:restaurant_cuisine_0":{"value":"ramen","display":"Ramen"},"GENERIC_ENTITY_com.yelp:restaurant_cuisine_1":{"value":"noodles","display":"Noodles"},"NUMBER_0":4.5,"NUMBER_1":1625,"LOCATION_0":{"latitude":37.445523,"longitude":-122.1607073261,"display":null}}
A: >> expecting = null

# yes please
U: \r bookkeeping special special:yes

A: What would you like to know?
A: >> context = $dialogue @org.thingpedia.dialogue.transaction . sys_learn_more_what ; @com.yelp . restaurant ( ) filter id =~ QUOTED_STRING_0 #[ results = [ { id = GENERIC_ENTITY_com.yelp:restaurant_0 , image_url = PICTURE_0 , link = URL_0 , cuisines = [ GENERIC_ENTITY_com.yelp:restaurant_cuisine_0 , GENERIC_ENTITY_com.yelp:restaurant_cuisine_1 ] , price = enum moderate , rating = NUMBER_0 , reviewCount = NUMBER_1 , geo = LOCATION_0 } ] ] ; // {"QUOTED_STRING_0":"ramen nagi","GENERIC_ENTITY_com.yelp:restaurant_0":{"value":"vhfPni9pci29SEHrN1OtRg","display":"Ramen Nagi"},"PICTURE_0":"https://s3-media3.fl.yelpcdn.com/bphoto/OKCXWIEFIkNdvkqETl0Bqw/o.jpg","URL_0":"https://www.yelp.com/biz/ramen-nagi-palo-alto?adjust_creative=hejPBQRox5iXtqGPiDw4dg&utm_campaign=yelp_api_v3&utm_medium=api_v3_business_search&utm_source=hejPBQRox5iXtqGPiDw4dg","GENERIC_ENTITY_com.yelp:restaurant_cuisine_0":{"value":"ramen","display":"Ramen"},"GENERIC_ENTITY_com.yelp:restaurant_cuisine_1":{"value":"noodles","display":"Noodles"},"NUMBER_0":4.5,"NUMBER_1":1625,"LOCATION_0":{"latitude":37.445523,"longitude":-122.1607073261,"display":null}}
A: >> expecting = generic

====
# 26-yesno-yelp-2

U: \t $dialogue @org.thingpedia.dialogue.transaction.execute;
U: now => (@com.yelp.restaurant(), id =~ "ramen nagi") => notify;

A: Ramen Nagi is a moderate restaurant near [Latitude: 37.446 deg, Longitude: -122.161 deg].
A: rdl: Ramen Nagi https://www.yelp.com/biz/ramen-nagi-palo-alto?adjust_creative=hejPBQRox5iXtqGPiDw4dg&utm_campaign=yelp_api_v3&utm_medium=api_v3_business_search&utm_source=hejPBQRox5iXtqGPiDw4dg
A: >> context = $dialogue @org.thingpedia.dialogue.transaction . sys_recommend_one ; @com.yelp . restaurant ( ) filter id =~ QUOTED_STRING_0 #[ results = [ { id = GENERIC_ENTITY_com.yelp:restaurant_0 , image_url = PICTURE_0 , link = URL_0 , cuisines = [ GENERIC_ENTITY_com.yelp:restaurant_cuisine_0 , GENERIC_ENTITY_com.yelp:restaurant_cuisine_1 ] , price = enum moderate , rating = NUMBER_0 , reviewCount = NUMBER_1 , geo = LOCATION_0 } ] ] ; // {"QUOTED_STRING_0":"ramen nagi","GENERIC_ENTITY_com.yelp:restaurant_0":{"value":"vhfPni9pci29SEHrN1OtRg","display":"Ramen Nagi"},"PICTURE_0":"https://s3-media3.fl.yelpcdn.com/bphoto/OKCXWIEFIkNdvkqETl0Bqw/o.jpg","URL_0":"https://www.yelp.com/biz/ramen-nagi-palo-alto?adjust_creative=hejPBQRox5iXtqGPiDw4dg&utm_campaign=yelp_api_v3&utm_medium=api_v3_business_search&utm_source=hejPBQRox5iXtqGPiDw4dg","GENERIC_ENTITY_com.yelp:restaurant_cuisine_0":{"value":"ramen","display":"Ramen"},"GENERIC_ENTITY_com.yelp:restaurant_cuisine_1":{"value":"noodles","display":"Noodles"},"NUMBER_0":4.5,"NUMBER_1":1625,"LOCATION_0":{"latitude":37.445523,"longitude":-122.1607073261,"display":null}}
A: >> expecting = null

# no thanks
U: \r bookkeeping special special:no

#A: Is there anything else I can help you with?
#A: >> context = $dialogue @org.thingpedia.dialogue.transaction . sys_anything_else ; @com.yelp . restaurant ( ) filter id =~ QUOTED_STRING_0 #[ results = [ { id = GENERIC_ENTITY_com.yelp:restaurant_0 , image_url = PICTURE_0 , link = URL_0 , cuisines = [ GENERIC_ENTITY_com.yelp:restaurant_cuisine_0 , GENERIC_ENTITY_com.yelp:restaurant_cuisine_1 ] , price = enum moderate , rating = NUMBER_0 , reviewCount = NUMBER_1 , geo = LOCATION_0 } ] ] ; // {"QUOTED_STRING_0":"ramen nagi","GENERIC_ENTITY_com.yelp:restaurant_0":{"value":"vhfPni9pci29SEHrN1OtRg","display":"Ramen Nagi"},"PICTURE_0":"https://s3-media3.fl.yelpcdn.com/bphoto/OKCXWIEFIkNdvkqETl0Bqw/o.jpg","URL_0":"https://www.yelp.com/biz/ramen-nagi-palo-alto?adjust_creative=hejPBQRox5iXtqGPiDw4dg&utm_campaign=yelp_api_v3&utm_medium=api_v3_business_search&utm_source=hejPBQRox5iXtqGPiDw4dg","GENERIC_ENTITY_com.yelp:restaurant_cuisine_0":{"value":"ramen","display":"Ramen"},"GENERIC_ENTITY_com.yelp:restaurant_cuisine_1":{"value":"noodles","display":"Noodles"},"NUMBER_0":4.5,"NUMBER_1":1625,"LOCATION_0":{"latitude":37.445523,"longitude":-122.1607073261,"display":null}}
#A: >> expecting = generic

# no thanks
#U: \r bookkeeping special special:no

A: Alright, let me know if I can help you with anything else!
A: >> context = null // {}
A: >> expecting = null

====
# 27-yesno-spotify-1

U: \t $dialogue @org.thingpedia.dialogue.transaction.execute;
U: now => (@com.spotify.song(), id =~ "Nice For What") => notify;

A: Nice For What is a song by Drake in the album Scorpion. Would you like to play it on Spotify?
A: >> context = $dialogue @org.thingpedia.dialogue.transaction . sys_recommend_one ; @com.spotify ( id = GENERIC_ENTITY_tt:device_id_0 ) . song ( ) filter id =~ QUOTED_STRING_0 #[ results = [ { id = GENERIC_ENTITY_com.spotify:song_0 , artists = [ GENERIC_ENTITY_com.spotify:artist_0 ] , album = GENERIC_ENTITY_com.spotify:album_0 , genres = [ QUOTED_STRING_1 , QUOTED_STRING_2 , QUOTED_STRING_3 , QUOTED_STRING_4 , QUOTED_STRING_5 , QUOTED_STRING_6 ] , release_date = DATE_0 , popularity = NUMBER_0 , energy = NUMBER_1 , danceability = NUMBER_2 } ] ] ; @com.spotify ( id = GENERIC_ENTITY_tt:device_id_0 ) . play_song ( song = GENERIC_ENTITY_com.spotify:song_0 ) #[ confirm = enum proposed ] ; // {"GENERIC_ENTITY_tt:device_id_0":{"value":"com.spotify-7","display":"Some Device 7"},"QUOTED_STRING_0":"Nice For What","GENERIC_ENTITY_com.spotify:song_0":{"value":"spotify:track:3CA9pLiwRIGtUBiMjbZmRw","display":"Nice For What"},"GENERIC_ENTITY_com.spotify:artist_0":{"value":"spotify:artist:3TVXtAsR1Inumwj472S9r4","display":"Drake"},"GENERIC_ENTITY_com.spotify:album_0":{"value":"spotify:album:1ATL5GLyefJaxhQzSPVrLX","display":"Scorpion"},"QUOTED_STRING_1":"canadian hip hop","QUOTED_STRING_2":"canadian pop","QUOTED_STRING_3":"hip hop","QUOTED_STRING_4":"pop rap","QUOTED_STRING_5":"rap","QUOTED_STRING_6":"toronto rap","DATE_0":"2018-06-29T00:00:00.000Z","NUMBER_0":79,"NUMBER_1":90,"NUMBER_2":58}
A: >> expecting = yesno

# yes please
U: \r bookkeeping special special:yes

A: I played Nice For What on Spotify.
A: >> context = $dialogue @org.thingpedia.dialogue.transaction . sys_action_success ; @com.spotify ( id = GENERIC_ENTITY_tt:device_id_0 ) . song ( ) filter id =~ QUOTED_STRING_0 #[ results = [ { id = GENERIC_ENTITY_com.spotify:song_0 , artists = [ GENERIC_ENTITY_com.spotify:artist_0 ] , album = GENERIC_ENTITY_com.spotify:album_0 , genres = [ QUOTED_STRING_1 , QUOTED_STRING_2 , QUOTED_STRING_3 , QUOTED_STRING_4 , QUOTED_STRING_5 , QUOTED_STRING_6 ] , release_date = DATE_0 , popularity = NUMBER_0 , energy = NUMBER_1 , danceability = NUMBER_2 } ] ] ; @com.spotify ( id = GENERIC_ENTITY_tt:device_id_0 ) . play_song ( song = GENERIC_ENTITY_com.spotify:song_0 ) #[ results = [ { song = GENERIC_ENTITY_com.spotify:song_0 , device = GENERIC_ENTITY_com.spotify:device_0 , __device = GENERIC_ENTITY_tt:device_id_0 } ] ] ; // {"GENERIC_ENTITY_tt:device_id_0":{"value":"com.spotify-7","display":"Some Device 7"},"QUOTED_STRING_0":"Nice For What","GENERIC_ENTITY_com.spotify:song_0":{"value":"spotify:track:3CA9pLiwRIGtUBiMjbZmRw","display":"Nice For What"},"GENERIC_ENTITY_com.spotify:artist_0":{"value":"spotify:artist:3TVXtAsR1Inumwj472S9r4","display":"Drake"},"GENERIC_ENTITY_com.spotify:album_0":{"value":"spotify:album:1ATL5GLyefJaxhQzSPVrLX","display":"Scorpion"},"QUOTED_STRING_1":"canadian hip hop","QUOTED_STRING_2":"canadian pop","QUOTED_STRING_3":"hip hop","QUOTED_STRING_4":"pop rap","QUOTED_STRING_5":"rap","QUOTED_STRING_6":"toronto rap","DATE_0":"2018-06-29T00:00:00.000Z","NUMBER_0":79,"NUMBER_1":90,"NUMBER_2":58,"GENERIC_ENTITY_com.spotify:device_0":{"value":"str:ENTITY_com.spotify:device::36:","display":null}}
A: >> expecting = null

====
# 28-yesno-spotify-2

U: \t $dialogue @org.thingpedia.dialogue.transaction.execute;
U: now => (@com.spotify.song(), id =~ "Nice For What") => notify;

A: Nice For What is a song by Drake in the album Scorpion. Would you like to play it on Spotify?
A: >> context = $dialogue @org.thingpedia.dialogue.transaction . sys_recommend_one ; @com.spotify ( id = GENERIC_ENTITY_tt:device_id_0 ) . song ( ) filter id =~ QUOTED_STRING_0 #[ results = [ { id = GENERIC_ENTITY_com.spotify:song_0 , artists = [ GENERIC_ENTITY_com.spotify:artist_0 ] , album = GENERIC_ENTITY_com.spotify:album_0 , genres = [ QUOTED_STRING_1 , QUOTED_STRING_2 , QUOTED_STRING_3 , QUOTED_STRING_4 , QUOTED_STRING_5 , QUOTED_STRING_6 ] , release_date = DATE_0 , popularity = NUMBER_0 , energy = NUMBER_1 , danceability = NUMBER_2 } ] ] ; @com.spotify ( id = GENERIC_ENTITY_tt:device_id_0 ) . play_song ( song = GENERIC_ENTITY_com.spotify:song_0 ) #[ confirm = enum proposed ] ; // {"GENERIC_ENTITY_tt:device_id_0":{"value":"com.spotify-7","display":"Some Device 7"},"QUOTED_STRING_0":"Nice For What","GENERIC_ENTITY_com.spotify:song_0":{"value":"spotify:track:3CA9pLiwRIGtUBiMjbZmRw","display":"Nice For What"},"GENERIC_ENTITY_com.spotify:artist_0":{"value":"spotify:artist:3TVXtAsR1Inumwj472S9r4","display":"Drake"},"GENERIC_ENTITY_com.spotify:album_0":{"value":"spotify:album:1ATL5GLyefJaxhQzSPVrLX","display":"Scorpion"},"QUOTED_STRING_1":"canadian hip hop","QUOTED_STRING_2":"canadian pop","QUOTED_STRING_3":"hip hop","QUOTED_STRING_4":"pop rap","QUOTED_STRING_5":"rap","QUOTED_STRING_6":"toronto rap","DATE_0":"2018-06-29T00:00:00.000Z","NUMBER_0":79,"NUMBER_1":90,"NUMBER_2":58}
A: >> expecting = yesno

# no thanks
U: \r bookkeeping special special:no

#A: Is there anything else I can help you with?
#A: >> context = $dialogue @org.thingpedia.dialogue.transaction . sys_anything_else ; @com.spotify ( id = GENERIC_ENTITY_tt:device_id_0 ) . song ( ) filter id =~ QUOTED_STRING_0 #[ results = [ { id = GENERIC_ENTITY_com.spotify:song_0 , artists = [ GENERIC_ENTITY_com.spotify:artist_0 ] , album = GENERIC_ENTITY_com.spotify:album_0 , genres = [ QUOTED_STRING_1 , QUOTED_STRING_2 , QUOTED_STRING_3 , QUOTED_STRING_4 , QUOTED_STRING_5 , QUOTED_STRING_6 ] , release_date = DATE_0 , popularity = NUMBER_0 , energy = NUMBER_1 , danceability = NUMBER_2 } ] ] ; // {"GENERIC_ENTITY_tt:device_id_0":{"value":"com.spotify-7","display":"Some Device 7"},"QUOTED_STRING_0":"Nice For What","GENERIC_ENTITY_com.spotify:song_0":{"value":"spotify:track:3CA9pLiwRIGtUBiMjbZmRw","display":"Nice For What"},"GENERIC_ENTITY_com.spotify:artist_0":{"value":"spotify:artist:3TVXtAsR1Inumwj472S9r4","display":"Drake"},"GENERIC_ENTITY_com.spotify:album_0":{"value":"spotify:album:1ATL5GLyefJaxhQzSPVrLX","display":"Scorpion"},"QUOTED_STRING_1":"canadian hip hop","QUOTED_STRING_2":"canadian pop","QUOTED_STRING_3":"hip hop","QUOTED_STRING_4":"pop rap","QUOTED_STRING_5":"rap","QUOTED_STRING_6":"toronto rap","DATE_0":"2018-06-29T00:00:00.000Z","NUMBER_0":79,"NUMBER_1":90,"NUMBER_2":58}
#A: >> expecting = generic

# no thanks
#U: \r bookkeeping special special:no

A: Alright, let me know if I can help you with anything else!
A: >> context = null // {}
A: >> expecting = null

====
# 29-expected-spotify-error

U: \t $dialogue @org.thingpedia.dialogue.transaction.execute;
U: now => @com.spotify.play_song(song="spotify:track:4sPmO7WMQUAf45kwMOtONw"^^com.spotify:song("Hello"));

A: Sorry, you must open the Spotify app first.
A: >> context = $dialogue @org.thingpedia.dialogue.transaction . sys_action_error ; @com.spotify ( id = GENERIC_ENTITY_tt:device_id_0 ) . play_song ( song = GENERIC_ENTITY_com.spotify:song_0 ) #[ results = [ ] ] #[ error = enum no_active_device ] ; // {"GENERIC_ENTITY_tt:device_id_0":{"value":"com.spotify-7","display":"Some Device 7"},"GENERIC_ENTITY_com.spotify:song_0":{"value":"spotify:track:4sPmO7WMQUAf45kwMOtONw","display":"Hello"}}
A: >> expecting = null

====
# 30-unexpected-spotify-error

U: \t $dialogue @org.thingpedia.dialogue.transaction.execute;
U: now => @com.spotify.play_song(song="spotify:track:2zYzyRzz6pRmhPzyfMEC8s"^^com.spotify:song("Hello"));

A: Sorry, there was an unexpected error with your command. Please try again later or report this issue to my developers.
A: >> context = $dialogue @org.thingpedia.dialogue.transaction . sys_action_error ; @com.spotify ( id = GENERIC_ENTITY_tt:device_id_0 ) . play_song ( song = GENERIC_ENTITY_com.spotify:song_0 ) #[ results = [ ] ] #[ error = enum E_some_other_error ] ; // {"GENERIC_ENTITY_tt:device_id_0":{"value":"com.spotify-7","display":"Some Device 7"},"GENERIC_ENTITY_com.spotify:song_0":{"value":"spotify:track:2zYzyRzz6pRmhPzyfMEC8s","display":"Hello"}}
A: >> expecting = null

====
# 31-displaying-dates

U: \t $dialogue @org.thingpedia.dialogue.transaction.execute;
U: now => [release_date] of (@com.spotify.song(), id =~ "Nice For What") => notify;

A: Nice For What is a song released on June 28, 2018. Would you like to play it on Spotify?
A: >> context = $dialogue @org.thingpedia.dialogue.transaction . sys_recommend_one ; [ release_date ] of @com.spotify ( id = GENERIC_ENTITY_tt:device_id_0 ) . song ( ) filter id =~ QUOTED_STRING_0 #[ results = [ { id = GENERIC_ENTITY_com.spotify:song_0 , release_date = DATE_0 } ] ] ; @com.spotify ( id = GENERIC_ENTITY_tt:device_id_0 ) . play_song ( song = GENERIC_ENTITY_com.spotify:song_0 ) #[ confirm = enum proposed ] ; // {"GENERIC_ENTITY_tt:device_id_0":{"value":"com.spotify-7","display":"Some Device 7"},"QUOTED_STRING_0":"Nice For What","GENERIC_ENTITY_com.spotify:song_0":{"value":"spotify:track:3CA9pLiwRIGtUBiMjbZmRw","display":"Nice For What"},"DATE_0":"2018-06-29T00:00:00.000Z"}
A: >> expecting = yesno

====
# 32-projection-must-be-shown
# issue #338

U: \t $dialogue @org.thingpedia.dialogue.transaction.execute;
U: now => [release_date] of (@com.spotify.song(), id =~ "hello") => notify;

A: Hello? Is a song released on May 24, 2018. Would you like to play it on Spotify?
A: >> context = $dialogue @org.thingpedia.dialogue.transaction . sys_recommend_one ; [ release_date ] of @com.spotify ( id = GENERIC_ENTITY_tt:device_id_0 ) . song ( ) filter id =~ QUOTED_STRING_0 #[ results = [ { id = GENERIC_ENTITY_com.spotify:song_0 , release_date = DATE_0 } ] ] #[ count = 11 ] ; @com.spotify ( id = GENERIC_ENTITY_tt:device_id_0 ) . play_song ( song = GENERIC_ENTITY_com.spotify:song_0 ) #[ confirm = enum proposed ] ; // {"GENERIC_ENTITY_tt:device_id_0":{"value":"com.spotify-7","display":"Some Device 7"},"QUOTED_STRING_0":"hello","GENERIC_ENTITY_com.spotify:song_0":{"value":"spotify:track:7qwt4xUIqQWCu1DJf96g2k","display":"Hello?"},"DATE_0":"2018-05-25T00:00:00.000Z"}
A: >> expecting = yesno

====
# 33-top-k-must-not-be-single
# issue #339

U: \t $dialogue @org.thingpedia.dialogue.transaction.execute;
U: now => (sort popularity desc of @com.spotify.song())[1:3] => notify;

A: I see ROCKSTAR (feat. Roddy Ricch), Blinding Lights, and death bed (coffee for your head). ROCKSTAR (feat. Roddy Ricch) is released on April 16, 2020, Blinding Lights is released on March 19, 2020, and death bed (coffee for your head) is released on February 7, 2020.
A: >> context = $dialogue @org.thingpedia.dialogue.transaction . sys_recommend_three ; sort ( popularity desc of @com.spotify ( id = GENERIC_ENTITY_tt:device_id_0 ) . song ( ) ) [ 1 : 3 ] #[ results = [ { id = GENERIC_ENTITY_com.spotify:song_0 , artists = [ GENERIC_ENTITY_com.spotify:artist_0 , GENERIC_ENTITY_com.spotify:artist_1 ] , album = GENERIC_ENTITY_com.spotify:album_0 , genres = [ QUOTED_STRING_0 , QUOTED_STRING_1 ] , release_date = DATE_0 , popularity = NUMBER_0 , energy = NUMBER_1 , danceability = NUMBER_2 } ] ] #[ count = 3 ] ; // {"GENERIC_ENTITY_tt:device_id_0":{"value":"com.spotify-7","display":"Some Device 7"},"GENERIC_ENTITY_com.spotify:song_0":{"value":"spotify:track:7ytR5pFWmSjzHJIeQkgog4","display":"ROCKSTAR (feat. Roddy Ricch)"},"GENERIC_ENTITY_com.spotify:artist_0":{"value":"spotify:artist:4r63FhuTkUYltbVAg5TQnk","display":"DaBaby"},"GENERIC_ENTITY_com.spotify:artist_1":{"value":"spotify:artist:757aE44tKEUQEqRuT6GnEB","display":"Roddy Ricch"},"GENERIC_ENTITY_com.spotify:album_0":{"value":"spotify:album:623PL2MBg50Br5dLXC9E9e","display":"BLAME IT ON BABY"},"QUOTED_STRING_0":"north carolina hip hop","QUOTED_STRING_1":"rap","DATE_0":"2020-04-17T00:00:00.000Z","NUMBER_0":100,"NUMBER_1":69,"NUMBER_2":74}
A: >> expecting = null

====
# 34-search-album

# what is the release date of the album the wall
U: \t $dialogue @org.thingpedia.dialogue.transaction.execute;
U: now => [release_date] of (@com.spotify.album(), id =~ "the wall") => notify;

A: The Wall is an album from November 29, 1979.
A: >> context = $dialogue @org.thingpedia.dialogue.transaction . sys_recommend_one ; [ release_date ] of @com.spotify ( id = GENERIC_ENTITY_tt:device_id_0 ) . album ( ) filter id =~ QUOTED_STRING_0 #[ results = [ { id = GENERIC_ENTITY_com.spotify:album_0 , release_date = DATE_0 } ] ] #[ count = 4 ] ; // {"GENERIC_ENTITY_tt:device_id_0":{"value":"com.spotify-7","display":"Some Device 7"},"QUOTED_STRING_0":"the wall","GENERIC_ENTITY_com.spotify:album_0":{"value":"spotify:album:5Dbax7G8SWrP9xyzkOvy2F","display":"The Wall"},"DATE_0":"1979-11-30T00:00:00.000Z"}
A: >> expecting = null

====
# 35-change-of-topic

U: \t $dialogue @org.thingpedia.dialogue.transaction.execute;
U: now => [release_date] of (@com.spotify.album(), id =~ "the wall") => notify;

A: The Wall is an album from November 29, 1979.
A: >> context = $dialogue @org.thingpedia.dialogue.transaction . sys_recommend_one ; [ release_date ] of @com.spotify ( id = GENERIC_ENTITY_tt:device_id_0 ) . album ( ) filter id =~ QUOTED_STRING_0 #[ results = [ { id = GENERIC_ENTITY_com.spotify:album_0 , release_date = DATE_0 } ] ] #[ count = 4 ] ; // {"GENERIC_ENTITY_tt:device_id_0":{"value":"com.spotify-7","display":"Some Device 7"},"QUOTED_STRING_0":"the wall","GENERIC_ENTITY_com.spotify:album_0":{"value":"spotify:album:5Dbax7G8SWrP9xyzkOvy2F","display":"The Wall"},"DATE_0":"1979-11-30T00:00:00.000Z"}
A: >> expecting = null

U: \t $dialogue @org.thingpedia.dialogue.transaction.execute;
U: now => @org.thingpedia.weather.current(location=new Location(37.442156, -122.1634471, "Palo Alto, California")) => notify;

A: The current weather in Palo Alto, California is sunny. The temperature is 60.1 F and the humidity is 91.3 %.
A: >> context = $dialogue @org.thingpedia.dialogue.transaction . sys_display_result ; [ release_date ] of @com.spotify ( id = GENERIC_ENTITY_tt:device_id_0 ) . album ( ) filter id =~ QUOTED_STRING_0 #[ results = [ { id = GENERIC_ENTITY_com.spotify:album_0 , release_date = DATE_0 } ] ] #[ count = 4 ] ; @org.thingpedia.weather . current ( location = LOCATION_0 ) #[ results = [ { location = LOCATION_0 , temperature = MEASURE_C_0 , wind_speed = MEASURE_mps_0 , humidity = NUMBER_0 , cloudiness = NUMBER_1 , fog = 0 , status = enum sunny , icon = PICTURE_0 } ] ] ; // {"GENERIC_ENTITY_tt:device_id_0":{"value":"com.spotify-7","display":"Some Device 7"},"QUOTED_STRING_0":"the wall","GENERIC_ENTITY_com.spotify:album_0":{"value":"spotify:album:5Dbax7G8SWrP9xyzkOvy2F","display":"The Wall"},"DATE_0":"1979-11-30T00:00:00.000Z","LOCATION_0":{"latitude":37.442156,"longitude":-122.1634471,"display":"Palo Alto, California"},"MEASURE_C_0":{"unit":"C","value":15.6},"MEASURE_mps_0":{"unit":"mps","value":3.4},"NUMBER_0":91.3,"NUMBER_1":4.7,"PICTURE_0":"http://api.met.no/weatherapi/weathericon/1.1/?symbol=1;content_type=image/png"}
A: >> expecting = null

====
# 36-reinit

U: \t $dialogue @org.thingpedia.dialogue.transaction.execute;
U: now => (@com.spotify.song(), id =~ "Nice For What") => notify;

A: Nice For What is a song by Drake in the album Scorpion. Would you like to play it on Spotify?
A: >> context = $dialogue @org.thingpedia.dialogue.transaction . sys_recommend_one ; @com.spotify ( id = GENERIC_ENTITY_tt:device_id_0 ) . song ( ) filter id =~ QUOTED_STRING_0 #[ results = [ { id = GENERIC_ENTITY_com.spotify:song_0 , artists = [ GENERIC_ENTITY_com.spotify:artist_0 ] , album = GENERIC_ENTITY_com.spotify:album_0 , genres = [ QUOTED_STRING_1 , QUOTED_STRING_2 , QUOTED_STRING_3 , QUOTED_STRING_4 , QUOTED_STRING_5 , QUOTED_STRING_6 ] , release_date = DATE_0 , popularity = NUMBER_0 , energy = NUMBER_1 , danceability = NUMBER_2 } ] ] ; @com.spotify ( id = GENERIC_ENTITY_tt:device_id_0 ) . play_song ( song = GENERIC_ENTITY_com.spotify:song_0 ) #[ confirm = enum proposed ] ; // {"GENERIC_ENTITY_tt:device_id_0":{"value":"com.spotify-7","display":"Some Device 7"},"QUOTED_STRING_0":"Nice For What","GENERIC_ENTITY_com.spotify:song_0":{"value":"spotify:track:3CA9pLiwRIGtUBiMjbZmRw","display":"Nice For What"},"GENERIC_ENTITY_com.spotify:artist_0":{"value":"spotify:artist:3TVXtAsR1Inumwj472S9r4","display":"Drake"},"GENERIC_ENTITY_com.spotify:album_0":{"value":"spotify:album:1ATL5GLyefJaxhQzSPVrLX","display":"Scorpion"},"QUOTED_STRING_1":"canadian hip hop","QUOTED_STRING_2":"canadian pop","QUOTED_STRING_3":"hip hop","QUOTED_STRING_4":"pop rap","QUOTED_STRING_5":"rap","QUOTED_STRING_6":"toronto rap","DATE_0":"2018-06-29T00:00:00.000Z","NUMBER_0":79,"NUMBER_1":90,"NUMBER_2":58}
A: >> expecting = yesno

# no thanks
U: \r bookkeeping special special:no

A: Alright, let me know if I can help you with anything else!
A: >> context = null // {}
A: >> expecting = null

#A: Is there anything else I can help you with?
#A: >> context = $dialogue @org.thingpedia.dialogue.transaction . sys_anything_else ; @com.spotify ( id = GENERIC_ENTITY_tt:device_id_0 ) . song ( ) filter id =~ QUOTED_STRING_0 #[ results = [ { id = GENERIC_ENTITY_com.spotify:song_0 , artists = [ GENERIC_ENTITY_com.spotify:artist_0 ] , album = GENERIC_ENTITY_com.spotify:album_0 , genres = [ QUOTED_STRING_1 , QUOTED_STRING_2 , QUOTED_STRING_3 , QUOTED_STRING_4 , QUOTED_STRING_5 , QUOTED_STRING_6 ] , release_date = DATE_0 , popularity = NUMBER_0 , energy = NUMBER_1 , danceability = NUMBER_2 } ] ] ; // {"GENERIC_ENTITY_tt:device_id_0":{"value":"com.spotify-7","display":"Some Device 7"},"QUOTED_STRING_0":"Nice For What","GENERIC_ENTITY_com.spotify:song_0":{"value":"spotify:track:3CA9pLiwRIGtUBiMjbZmRw","display":"Nice For What"},"GENERIC_ENTITY_com.spotify:artist_0":{"value":"spotify:artist:3TVXtAsR1Inumwj472S9r4","display":"Drake"},"GENERIC_ENTITY_com.spotify:album_0":{"value":"spotify:album:1ATL5GLyefJaxhQzSPVrLX","display":"Scorpion"},"QUOTED_STRING_1":"canadian hip hop","QUOTED_STRING_2":"canadian pop","QUOTED_STRING_3":"hip hop","QUOTED_STRING_4":"pop rap","QUOTED_STRING_5":"rap","QUOTED_STRING_6":"toronto rap","DATE_0":"2018-06-29T00:00:00.000Z","NUMBER_0":79,"NUMBER_1":90,"NUMBER_2":58}
#A: >> expecting = generic

# yes please
#U: \r bookkeeping special special:yes

#A: How can I help you?
#A: >> context = $dialogue @org.thingpedia.dialogue.transaction . sys_greet ; @com.spotify ( id = GENERIC_ENTITY_tt:device_id_0 ) . song ( ) filter id =~ QUOTED_STRING_0 #[ results = [ { id = GENERIC_ENTITY_com.spotify:song_0 , artists = [ GENERIC_ENTITY_com.spotify:artist_0 ] , album = GENERIC_ENTITY_com.spotify:album_0 , genres = [ QUOTED_STRING_1 , QUOTED_STRING_2 , QUOTED_STRING_3 , QUOTED_STRING_4 , QUOTED_STRING_5 , QUOTED_STRING_6 ] , release_date = DATE_0 , popularity = NUMBER_0 , energy = NUMBER_1 , danceability = NUMBER_2 } ] ] ; // {"GENERIC_ENTITY_tt:device_id_0":{"value":"com.spotify-7","display":"Some Device 7"},"QUOTED_STRING_0":"Nice For What","GENERIC_ENTITY_com.spotify:song_0":{"value":"spotify:track:3CA9pLiwRIGtUBiMjbZmRw","display":"Nice For What"},"GENERIC_ENTITY_com.spotify:artist_0":{"value":"spotify:artist:3TVXtAsR1Inumwj472S9r4","display":"Drake"},"GENERIC_ENTITY_com.spotify:album_0":{"value":"spotify:album:1ATL5GLyefJaxhQzSPVrLX","display":"Scorpion"},"QUOTED_STRING_1":"canadian hip hop","QUOTED_STRING_2":"canadian pop","QUOTED_STRING_3":"hip hop","QUOTED_STRING_4":"pop rap","QUOTED_STRING_5":"rap","QUOTED_STRING_6":"toronto rap","DATE_0":"2018-06-29T00:00:00.000Z","NUMBER_0":79,"NUMBER_1":90,"NUMBER_2":58}
#A: >> expecting = generic

====
# 37-argminmax-most

U: \t $dialogue @org.thingpedia.dialogue.transaction.execute;
U: now => (sort popularity desc of @com.spotify.song())[1] => notify;

A: The most popular song is ROCKSTAR (feat. Roddy Ricch). It is a song by DaBaby in the album BLAME IT ON BABY. Would you like to play it on Spotify?
A: >> context = $dialogue @org.thingpedia.dialogue.transaction . sys_recommend_one ; sort ( popularity desc of @com.spotify ( id = GENERIC_ENTITY_tt:device_id_0 ) . song ( ) ) [ 1 ] #[ results = [ { id = GENERIC_ENTITY_com.spotify:song_0 , artists = [ GENERIC_ENTITY_com.spotify:artist_0 , GENERIC_ENTITY_com.spotify:artist_1 ] , album = GENERIC_ENTITY_com.spotify:album_0 , genres = [ QUOTED_STRING_0 , QUOTED_STRING_1 ] , release_date = DATE_0 , popularity = NUMBER_0 , energy = NUMBER_1 , danceability = NUMBER_2 } ] ] ; @com.spotify ( id = GENERIC_ENTITY_tt:device_id_0 ) . play_song ( song = GENERIC_ENTITY_com.spotify:song_0 ) #[ confirm = enum proposed ] ; // {"GENERIC_ENTITY_tt:device_id_0":{"value":"com.spotify-7","display":"Some Device 7"},"GENERIC_ENTITY_com.spotify:song_0":{"value":"spotify:track:7ytR5pFWmSjzHJIeQkgog4","display":"ROCKSTAR (feat. Roddy Ricch)"},"GENERIC_ENTITY_com.spotify:artist_0":{"value":"spotify:artist:4r63FhuTkUYltbVAg5TQnk","display":"DaBaby"},"GENERIC_ENTITY_com.spotify:artist_1":{"value":"spotify:artist:757aE44tKEUQEqRuT6GnEB","display":"Roddy Ricch"},"GENERIC_ENTITY_com.spotify:album_0":{"value":"spotify:album:623PL2MBg50Br5dLXC9E9e","display":"BLAME IT ON BABY"},"QUOTED_STRING_0":"north carolina hip hop","QUOTED_STRING_1":"rap","DATE_0":"2020-04-17T00:00:00.000Z","NUMBER_0":100,"NUMBER_1":69,"NUMBER_2":74}
A: >> expecting = yesno

====
# 38-argminmax-least

U: \t $dialogue @org.thingpedia.dialogue.transaction.execute;
U: now => (sort popularity asc of @com.spotify.song())[1] => notify;

A: The least popular song is Love Yourself. It is a song by Justin Bieber in the album Romantic Pop Songs. Would you like to play it on Spotify?
A: >> context = $dialogue @org.thingpedia.dialogue.transaction . sys_recommend_one ; sort ( popularity asc of @com.spotify ( id = GENERIC_ENTITY_tt:device_id_0 ) . song ( ) ) [ 1 ] #[ results = [ { id = GENERIC_ENTITY_com.spotify:song_0 , artists = [ GENERIC_ENTITY_com.spotify:artist_0 ] , album = GENERIC_ENTITY_com.spotify:album_0 , genres = [ QUOTED_STRING_0 , QUOTED_STRING_1 , QUOTED_STRING_2 ] , release_date = DATE_0 , popularity = 0 , energy = NUMBER_0 , danceability = NUMBER_1 } ] ] ; @com.spotify ( id = GENERIC_ENTITY_tt:device_id_0 ) . play_song ( song = GENERIC_ENTITY_com.spotify:song_0 ) #[ confirm = enum proposed ] ; // {"GENERIC_ENTITY_tt:device_id_0":{"value":"com.spotify-7","display":"Some Device 7"},"GENERIC_ENTITY_com.spotify:song_0":{"value":"spotify:track:0VXeNEtuiD77F2StUeUadK","display":"Love Yourself"},"GENERIC_ENTITY_com.spotify:artist_0":{"value":"spotify:artist:1uNFoZAHBGtllmzznpCI3s","display":"Justin Bieber"},"GENERIC_ENTITY_com.spotify:album_0":{"value":"spotify:album:74jDw6TsdKnT92V790QfvF","display":"Romantic Pop Songs"},"QUOTED_STRING_0":"canadian pop","QUOTED_STRING_1":"pop","QUOTED_STRING_2":"post-teen pop","DATE_0":"2020-08-10T00:00:00.000Z","NUMBER_0":43,"NUMBER_1":78}
A: >> expecting = yesno

====
# 39-argminmax-2

U: \t $dialogue @org.thingpedia.dialogue.transaction.execute;
U: now => (sort reviewCount desc of @com.yelp.restaurant())[1] => notify;

A: The restaurant with the highest review count is NOLA Restaurant & Bar. It is an expensive restaurant near [Latitude: 37.445 deg, Longitude: -122.161 deg].
A: rdl: NOLA Restaurant & Bar https://www.yelp.com/biz/nola-restaurant-and-bar-palo-alto?adjust_creative=hejPBQRox5iXtqGPiDw4dg&utm_campaign=yelp_api_v3&utm_medium=api_v3_business_search&utm_source=hejPBQRox5iXtqGPiDw4dg
A: >> context = $dialogue @org.thingpedia.dialogue.transaction . sys_recommend_one ; sort ( reviewCount desc of @com.yelp . restaurant ( ) ) [ 1 ] #[ results = [ { id = GENERIC_ENTITY_com.yelp:restaurant_0 , image_url = PICTURE_0 , link = URL_0 , cuisines = [ GENERIC_ENTITY_com.yelp:restaurant_cuisine_0 , GENERIC_ENTITY_com.yelp:restaurant_cuisine_1 ] , price = enum expensive , rating = NUMBER_0 , reviewCount = NUMBER_1 , geo = LOCATION_0 , phone = PHONE_NUMBER_0 } ] ] ; // {"GENERIC_ENTITY_com.yelp:restaurant_0":{"value":"jwaXc3VVGDFQu1aCoiXwdw","display":"NOLA Restaurant & Bar"},"PICTURE_0":"https://s3-media2.fl.yelpcdn.com/bphoto/tna5SSdgZq3fFxoi4-Xx7A/o.jpg","URL_0":"https://www.yelp.com/biz/nola-restaurant-and-bar-palo-alto?adjust_creative=hejPBQRox5iXtqGPiDw4dg&utm_campaign=yelp_api_v3&utm_medium=api_v3_business_search&utm_source=hejPBQRox5iXtqGPiDw4dg","GENERIC_ENTITY_com.yelp:restaurant_cuisine_0":{"value":"cajun","display":"Cajun/Creole"},"GENERIC_ENTITY_com.yelp:restaurant_cuisine_1":{"value":"newamerican","display":"American (New)"},"NUMBER_0":3.5,"NUMBER_1":2821,"LOCATION_0":{"latitude":37.4450225830078,"longitude":-122.161323547363,"display":null},"PHONE_NUMBER_0":"+16503282722"}
A: >> expecting = null

====
# 40-argminmax-2-least

U: \t $dialogue @org.thingpedia.dialogue.transaction.execute;
U: now => (sort reviewCount asc of @com.yelp.restaurant())[1] => notify;

A: The restaurant with the lowest review count is The Ivy Cambridge Brasserie. It is a restaurant near [Latitude: 52.207 deg, Longitude: 0.118 deg] rated 4.5 star.
A: rdl: The Ivy Cambridge Brasserie https://www.yelp.com/biz/the-ivy-cambridge-brasserie-cambridge?adjust_creative=hejPBQRox5iXtqGPiDw4dg&utm_campaign=yelp_api_v3&utm_medium=api_v3_business_search&utm_source=hejPBQRox5iXtqGPiDw4dg
A: >> context = $dialogue @org.thingpedia.dialogue.transaction . sys_recommend_one ; sort ( reviewCount asc of @com.yelp . restaurant ( ) ) [ 1 ] #[ results = [ { id = GENERIC_ENTITY_com.yelp:restaurant_0 , image_url = PICTURE_0 , link = URL_0 , cuisines = [ GENERIC_ENTITY_com.yelp:restaurant_cuisine_0 ] , rating = NUMBER_0 , reviewCount = 12 , geo = LOCATION_0 , phone = PHONE_NUMBER_0 } ] ] ; // {"GENERIC_ENTITY_com.yelp:restaurant_0":{"value":"yzBYyndSQ3RI6Hci2F9pRQ","display":"The Ivy Cambridge Brasserie"},"PICTURE_0":"https://s3-media4.fl.yelpcdn.com/bphoto/9daDsE_Aq-AtJnDDPruBSQ/o.jpg","URL_0":"https://www.yelp.com/biz/the-ivy-cambridge-brasserie-cambridge?adjust_creative=hejPBQRox5iXtqGPiDw4dg&utm_campaign=yelp_api_v3&utm_medium=api_v3_business_search&utm_source=hejPBQRox5iXtqGPiDw4dg","GENERIC_ENTITY_com.yelp:restaurant_cuisine_0":{"value":"british","display":"British"},"NUMBER_0":4.5,"LOCATION_0":{"latitude":52.2069714284192,"longitude":0.118247921026355,"display":null},"PHONE_NUMBER_0":"+441223344044"}
A: >> expecting = null

====
# 41-cat-picture

# get a cat picture
U: \t $dialogue @org.thingpedia.dialogue.transaction.execute;
U: @com.thecatapi.get();

A: Here is your cat picture.
A: rdl: str:ENTITY_tt:url::42: str:ENTITY_tt:url::42:
A: >> context = $dialogue @org.thingpedia.dialogue.transaction . sys_display_result ; @com.thecatapi . get ( ) #[ results = [ { id = GENERIC_ENTITY_com.thecatapi:image_id_0 , picture_url = PICTURE_0 , link = URL_0 } ] ] ; // {"GENERIC_ENTITY_com.thecatapi:image_id_0":{"value":"str:ENTITY_com.thecatapi:image_id::0:","display":null},"PICTURE_0":"str:ENTITY_tt:picture::36:","URL_0":"str:ENTITY_tt:url::42:"}
A: >> expecting = null

====
# 42-xkcd

# get xkcd
U: \t $dialogue @org.thingpedia.dialogue.transaction.execute;
U: @com.xkcd.comic();

A: I found xkcd 20. It is an xkcd comic from January 20, 2018 titled Some Device com.xkcd.
A: rdl: Some Device com.xkcd str:ENTITY_tt:url::1:
A: >> context = $dialogue @org.thingpedia.dialogue.transaction . sys_recommend_one ; @com.xkcd . comic ( ) #[ results = [ { id = NUMBER_0 , title = QUOTED_STRING_0 , release_date = DATE_0 , picture_url = PICTURE_0 , link = URL_0 , alt_text = QUOTED_STRING_0 } ] ] #[ count = NUMBER_1 ] #[ more = true ] ; // {"NUMBER_0":20,"QUOTED_STRING_0":"Some Device com.xkcd","DATE_0":"2018-01-20T08:00:00.000Z","PICTURE_0":"str:ENTITY_tt:picture::14:","URL_0":"str:ENTITY_tt:url::1:","NUMBER_1":50}
A: >> expecting = null

====
# 43-xkcd-latest

# get latest xkcd
U: \t $dialogue @org.thingpedia.dialogue.transaction.execute;
U: sort(release_date desc of @com.xkcd.comic())[1];

A: The latest xkcd comic is 371. It is an xkcd comic from August 31, 2020 titled str:QUOTED_STRING::3:.
A: rdl: str:QUOTED_STRING::3: str:ENTITY_tt:url::39:
A: >> context = $dialogue @org.thingpedia.dialogue.transaction . sys_recommend_one ; sort ( release_date desc of @com.xkcd . comic ( ) ) [ 1 ] #[ results = [ { id = NUMBER_0 , title = QUOTED_STRING_0 , release_date = DATE_0 , picture_url = PICTURE_0 , link = URL_0 , alt_text = QUOTED_STRING_1 } ] ] ; // {"NUMBER_0":371,"QUOTED_STRING_0":"str:QUOTED_STRING::3:","DATE_0":"2020-08-31T07:00:00.000Z","PICTURE_0":"str:ENTITY_tt:picture::26:","URL_0":"str:ENTITY_tt:url::39:","QUOTED_STRING_1":"str:QUOTED_STRING::6:"}
A: >> expecting = null

====
# 44-complex-confirmation

U: \t $dialogue @org.thingpedia.dialogue.transaction.execute;
U: @com.xkcd.comic() => @com.twitter.post(status=title);

A: You have multiple Twitter devices. Which one do you want to use?
A: choice 0: Twitter Account foo
A: choice 1: Twitter Account bar
A: >> context = $dialogue @org.thingpedia.dialogue.transaction . execute ; @com.xkcd . comic ( ) => @com.twitter . post ( status = title ) ; // {}
A: >> expecting = choice
U: \t $choice ( 0 );

A: Ok, do you want me to get xkcd comic and then tweet the title?
A: >> context = $dialogue @org.thingpedia.dialogue.transaction . sys_confirm_action ; @com.xkcd . comic ( ) => @com.twitter ( id = GENERIC_ENTITY_tt:device_id_0 ) . post ( status = title ) ; // {"GENERIC_ENTITY_tt:device_id_0":{"value":"twitter-foo","display":"Twitter Account foo"}}
A: >> expecting = yesno

U: \t $yes;

A: I tweeted something.
A: >> context = $dialogue @org.thingpedia.dialogue.transaction . sys_action_success ; @com.xkcd . comic ( ) => @com.twitter ( id = GENERIC_ENTITY_tt:device_id_0 ) . post ( status = title ) #[ results = [ ] ] ; // {"GENERIC_ENTITY_tt:device_id_0":{"value":"twitter-foo","display":"Twitter Account foo"}}
A: >> expecting = null

====
# 44-faq-about-genie

# Who are you?
U: \t $dialogue @org.thingpedia.dialogue.transaction.execute;
U: @org.thingpedia.builtin.thingengine.builtin.faq_reply(question=enum about_almond_identity);

# FIXME the simulator doesn't actually call the API so this is useless
# we need the scenario tests from thingpedia-common-devices
A: Str:QUOTED_STRING::42:.
A: >> context = $dialogue @org.thingpedia.dialogue.transaction . sys_action_success ; @org.thingpedia.builtin.thingengine.builtin . faq_reply ( question = enum about_almond_identity ) #[ results = [ { question = enum about_almond_identity , reply = QUOTED_STRING_0 } ] ] ; // {"QUOTED_STRING_0":"str:QUOTED_STRING::42:"}
A: >> expecting = null

====
# 45-not-configured-light-bulb

# Turn off the lights
U: \t $dialogue @org.thingpedia.dialogue.transaction.execute;
U: @org.thingpedia.iot.light-bulb.set_power(power=enum(off));

A: You do not have a Light Bulb configured. You will need to enable Home Assistant or Philips Hue before you can use that command.
A: link: Configure a new skill /devices/create
A: >> context = null // {}
A: >> expecting = null

====
# 46-not-configured-door

# Is the door open
U: \t $dialogue @org.thingpedia.dialogue.transaction.execute;
U: @org.thingpedia.iot.door.state();

A: You need to enable Home Assistant before you can use that command.
A: link: Configure Home Assistant /devices/create
A: >> context = null // {}
A: >> expecting = null

====
# 47-greet-in-the-middle
# getting the weather
U: \t $dialogue @org.thingpedia.dialogue.transaction.execute;
U: now => @org.thingpedia.weather.current(location=new Location(37.442156, -122.1634471, "Palo Alto, California")) => notify;

A: The current weather in Palo Alto, California is sunny. The temperature is 60.1 F and the humidity is 91.3 %.
A: >> context = $dialogue @org.thingpedia.dialogue.transaction . sys_display_result ; @org.thingpedia.weather . current ( location = LOCATION_0 ) #[ results = [ { location = LOCATION_0 , temperature = MEASURE_C_0 , wind_speed = MEASURE_mps_0 , humidity = NUMBER_0 , cloudiness = NUMBER_1 , fog = 0 , status = enum sunny , icon = PICTURE_0 } ] ] ; // {"LOCATION_0":{"latitude":37.442156,"longitude":-122.1634471,"display":"Palo Alto, California"},"MEASURE_C_0":{"unit":"C","value":15.6},"MEASURE_mps_0":{"unit":"mps","value":3.4},"NUMBER_0":91.3,"NUMBER_1":4.7,"PICTURE_0":"http://api.met.no/weatherapi/weathericon/1.1/?symbol=1;content_type=image/png"}
A: >> expecting = null

U: \t $dialogue @org.thingpedia.dialogue.transaction.greet;

A: Hello! How can I help you?
A: >> context = $dialogue @org.thingpedia.dialogue.transaction . sys_greet ; @org.thingpedia.weather . current ( location = LOCATION_0 ) #[ results = [ { location = LOCATION_0 , temperature = MEASURE_C_0 , wind_speed = MEASURE_mps_0 , humidity = NUMBER_0 , cloudiness = NUMBER_1 , fog = 0 , status = enum sunny , icon = PICTURE_0 } ] ] ; // {"LOCATION_0":{"latitude":37.442156,"longitude":-122.1634471,"display":"Palo Alto, California"},"MEASURE_C_0":{"unit":"C","value":15.6},"MEASURE_mps_0":{"unit":"mps","value":3.4},"NUMBER_0":91.3,"NUMBER_1":4.7,"PICTURE_0":"http://api.met.no/weatherapi/weathericon/1.1/?symbol=1;content_type=image/png"}
A: >> expecting = generic

U: \t $dialogue @org.thingpedia.dialogue.transaction.cancel;

#A: Is there anything else I can help you with?
#A: >> context = $dialogue @org.thingpedia.dialogue.transaction . sys_anything_else ; @org.thingpedia.weather . current ( location = LOCATION_0 ) #[ results = [ { location = LOCATION_0 , temperature = MEASURE_C_0 , wind_speed = MEASURE_mps_0 , humidity = NUMBER_0 , cloudiness = NUMBER_1 , fog = 0 , status = enum sunny , icon = PICTURE_0 } ] ] ; // {"LOCATION_0":{"latitude":37.442156,"longitude":-122.1634471,"display":"Palo Alto, California"},"MEASURE_C_0":{"unit":"C","value":15.6},"MEASURE_mps_0":{"unit":"mps","value":3.4},"NUMBER_0":91.3,"NUMBER_1":4.7,"PICTURE_0":"http://api.met.no/weatherapi/weathericon/1.1/?symbol=1;content_type=image/png"}
#A: >> expecting = generic
A: Alright, let me know if I can help you with anything else!
A: >> context = null // {}
A: >> expecting = null

====
# 48-query-error

U: \t $dialogue @org.thingpedia.dialogue.transaction.execute;
U: @org.thingpedia.weather.current(location=new Location(90, 0, "North Pole"));

A: Sorry, there was an unexpected error with your command. Please try again later or report this issue to my developers.
A: >> context = $dialogue @org.thingpedia.dialogue.transaction . sys_action_error ; @org.thingpedia.weather . current ( location = LOCATION_0 ) #[ results = [ ] ] #[ error = QUOTED_STRING_0 ] ; // {"LOCATION_0":{"latitude":90,"longitude":0,"display":"North Pole"},"QUOTED_STRING_0":"unexpected weather error"}
A: >> expecting = null

====
# 49-weather-projection

U: \t $dialogue @org.thingpedia.dialogue.transaction.execute;
U: [temperature] of @org.thingpedia.weather.current(location=new Location(37.442156, -122.1634471, "Palo Alto, California"));

A: The current weather in Palo Alto, California is sunny. The temperature is 60.1 F.
A: >> context = $dialogue @org.thingpedia.dialogue.transaction . sys_display_result ; [ temperature ] of @org.thingpedia.weather . current ( location = LOCATION_0 ) #[ results = [ { location = LOCATION_0 , temperature = MEASURE_C_0 , status = enum sunny } ] ] ; // {"LOCATION_0":{"latitude":37.442156,"longitude":-122.1634471,"display":"Palo Alto, California"},"MEASURE_C_0":{"unit":"C","value":15.6}}
A: >> expecting = null

====
# 50-yelp-projection

U: \t $dialogue @org.thingpedia.dialogue.transaction.execute;
U: [rating, geo] of @com.yelp.restaurant();

A: I see Ramen Nagi. It is a restaurant near [Latitude: 37.446 deg, Longitude: -122.161 deg] rated 4.5 star.
A: >> context = $dialogue @org.thingpedia.dialogue.transaction . sys_recommend_one ; [ rating , geo ] of @com.yelp . restaurant ( ) #[ results = [ { id = GENERIC_ENTITY_com.yelp:restaurant_0 , rating = NUMBER_0 , geo = LOCATION_0 } ] ] #[ count = NUMBER_1 ] #[ more = true ] ; // {"GENERIC_ENTITY_com.yelp:restaurant_0":{"value":"vhfPni9pci29SEHrN1OtRg","display":"Ramen Nagi"},"NUMBER_0":4.5,"LOCATION_0":{"latitude":37.445523,"longitude":-122.1607073261,"display":null},"NUMBER_1":50}
A: >> expecting = null

====
# 51-yelp-projection-2

U: \t $dialogue @org.thingpedia.dialogue.transaction.execute;
U: [rating, geo] of @com.yelp.restaurant(), id =~ "ramen nagi";

A: Ramen Nagi is a restaurant near [Latitude: 37.446 deg, Longitude: -122.161 deg] rated 4.5 star.
A: >> context = $dialogue @org.thingpedia.dialogue.transaction . sys_recommend_one ; [ rating , geo ] of @com.yelp . restaurant ( ) filter id =~ QUOTED_STRING_0 #[ results = [ { id = GENERIC_ENTITY_com.yelp:restaurant_0 , rating = NUMBER_0 , geo = LOCATION_0 } ] ] ; // {"QUOTED_STRING_0":"ramen nagi","GENERIC_ENTITY_com.yelp:restaurant_0":{"value":"vhfPni9pci29SEHrN1OtRg","display":"Ramen Nagi"},"NUMBER_0":4.5,"LOCATION_0":{"latitude":37.445523,"longitude":-122.1607073261,"display":null}}
A: >> expecting = null

====
# 52-issue-529

U: \t $dialogue @org.thingpedia.dialogue.transaction.cancel;

#A: Is there anything else I can help you with?
#A: >> context = $dialogue @org.thingpedia.dialogue.transaction . sys_anything_else ; // {}
#A: >> expecting = generic

#U: \t $no;

A: Alright, let me know if I can help you with anything else!
A: >> context = null // {}
A: >> expecting = null

====
# 53-time-and-date

U: \t $dialogue @org.thingpedia.dialogue.transaction.execute;
U: @org.thingpedia.builtin.thingengine.builtin.get_time();

A: Right now, it's 5:50 PM.
A: >> context = $dialogue @org.thingpedia.dialogue.transaction . sys_display_result ; @org.thingpedia.builtin.thingengine.builtin . get_time ( ) #[ results = [ { time = TIME_0 } ] ] ; // {"TIME_0":{"hour":17,"minute":50,"second":0}}
A: >> expecting = null

U: \t $dialogue @org.thingpedia.dialogue.transaction.execute;
U: @org.thingpedia.builtin.thingengine.builtin.get_date();

A: Today is January 20, 2018.
A: >> context = $dialogue @org.thingpedia.dialogue.transaction . sys_display_result ; @org.thingpedia.builtin.thingengine.builtin . get_time ( ) #[ results = [ { time = TIME_0 } ] ] ; @org.thingpedia.builtin.thingengine.builtin . get_date ( ) #[ results = [ { date = DATE_0 } ] ] ; // {"TIME_0":{"hour":17,"minute":50,"second":0},"DATE_0":"2018-01-20T08:00:00.000Z"}
A: >> expecting = null

====
# 54-list-result-phrases

U: \t @org.thingpedia.builtin.test.get_data(size=5byte, count=1);

A: The answer is !!!!!
A: >> context = $dialogue @org.thingpedia.dialogue.transaction . sys_recommend_one ; @org.thingpedia.builtin.test . get_data ( count = 1 , size = MEASURE_byte_0 ) #[ results = [ { data = QUOTED_STRING_0 , count = 1 , size = MEASURE_byte_0 } ] ] ; // {"MEASURE_byte_0":{"unit":"byte","value":5},"QUOTED_STRING_0":"!!!!!"}
A: >> expecting = null

U: \t @org.thingpedia.builtin.test.get_data(size=5byte, count=2);

A: First answer for 2 items of size 5 byte is !!!!! 2 nd answer is """"".
A: >> context = $dialogue @org.thingpedia.dialogue.transaction . sys_recommend_two ; @org.thingpedia.builtin.test . get_data ( count = 2 , size = MEASURE_byte_0 ) #[ results = [ { data = QUOTED_STRING_0 , count = 2 , size = MEASURE_byte_0 } ] ] #[ count = 2 ] ; // {"MEASURE_byte_0":{"unit":"byte","value":5},"QUOTED_STRING_0":"!!!!!"}
A: >> expecting = null

U: \t @org.thingpedia.builtin.test.get_data(size=5byte, count=3);

A: First answer for 3 items of size 5 byte is !!!!! 2 nd answer is """"". 3 rd answer is #####.
A: >> context = $dialogue @org.thingpedia.dialogue.transaction . sys_recommend_three ; @org.thingpedia.builtin.test . get_data ( count = 3 , size = MEASURE_byte_0 ) #[ results = [ { data = QUOTED_STRING_0 , count = 3 , size = MEASURE_byte_0 } ] ] #[ count = 3 ] ; // {"MEASURE_byte_0":{"unit":"byte","value":5},"QUOTED_STRING_0":"!!!!!"}
A: >> expecting = null

U: \t @org.thingpedia.builtin.test.get_data2(size=5byte, count=3);

A: The answers for 3 items of size 5 byte are AAAAA, BBBBB, and CCCCC.
A: >> context = $dialogue @org.thingpedia.dialogue.transaction . sys_recommend_three ; @org.thingpedia.builtin.test . get_data ( count = 3 , size = MEASURE_byte_0 ) #[ results = [ { data = QUOTED_STRING_0 , count = 3 , size = MEASURE_byte_0 } ] ] #[ count = 3 ] ; @org.thingpedia.builtin.test . get_data2 ( count = 3 , size = MEASURE_byte_0 ) #[ results = [ { data = QUOTED_STRING_1 , count = 3 , size = MEASURE_byte_0 } ] ] #[ count = 3 ] ; // {"MEASURE_byte_0":{"unit":"byte","value":5},"QUOTED_STRING_0":"!!!!!","QUOTED_STRING_1":"AAAAA"}
A: >> expecting = null

====
# 55-basic-streams

U: \t $dialogue @org.thingpedia.dialogue.transaction.execute;
U: timer(interval=1h, base=$now) => @com.thecatapi.get();

A: What is your phone number?
A: >> context = $dialogue @org.thingpedia.dialogue.transaction . execute ; timer ( base = $now , interval = DURATION_0 ) => @com.thecatapi . get ( ) ; // {"DURATION_0":{"unit":"h","value":1}}
A: >> expecting = phone_number
U: \t $answer("555-12345678"^^tt:phone_number);

A: Alright, I will get the cat picture every 60 min.
A: >> context = $dialogue @org.thingpedia.dialogue.transaction . sys_rule_enable_success ; timer ( base = $now , interval = DURATION_0 ) => @com.thecatapi . get ( ) #[ results = [ ] ] ; // {"DURATION_0":{"unit":"h","value":1}}
A: >> expecting = null

====
# 56-notifications-from-queries

U: \t $dialogue @org.thingpedia.dialogue.transaction.notification("CatAPI");
U: timer(interval=1h, base=$now) => @com.thecatapi.get()
U: #[results=[{ id="e7e"^^com.thecatapi:cat, picture_url="https://25.media.tumblr.com/tumblr_m4ry1ocUb21r6jd7fo1_500.jpg"^^tt:picture, link="http://thecatapi.com/?id=e7e"^^tt:url }]];

A: Notification from CatAPI: here is your cat picture.
# FIXME: the picture is missing here because of how the test is built, but it should appear in practice
A: >> context = $dialogue @org.thingpedia.dialogue.transaction . sys_display_result ; timer ( base = $now , interval = DURATION_0 ) => @com.thecatapi . get ( ) #[ results = [ { id = GENERIC_ENTITY_com.thecatapi:cat_0 , picture_url = PICTURE_0 , link = URL_0 } ] ] ; // {"DURATION_0":{"unit":"h","value":1},"GENERIC_ENTITY_com.thecatapi:cat_0":{"value":"e7e","display":null},"PICTURE_0":"https://25.media.tumblr.com/tumblr_m4ry1ocUb21r6jd7fo1_500.jpg","URL_0":"http://thecatapi.com/?id=e7e"}
A: >> expecting = null

====
# 57-notifications-from-list-queries

U: \t $dialogue @org.thingpedia.dialogue.transaction.notification("Yelp");
U: timer(interval=1h, base=$now) => @com.yelp.restaurant()
U: #[results=[{ id = "vhfPni9pci29SEHrN1OtRg"^^com.yelp:restaurant("Ramen Nagi") , image_url = "https://s3-media3.fl.yelpcdn.com/bphoto/OKCXWIEFIkNdvkqETl0Bqw/o.jpg"^^tt:picture , link = "https://www.yelp.com/biz/ramen-nagi-palo-alto?adjust_creative=hejPBQRox5iXtqGPiDw4dg&utm_campaign=yelp_api_v3&utm_medium=api_v3_business_search&utm_source=hejPBQRox5iXtqGPiDw4dg"^^tt:url , cuisines = [ "ramen"^^com.yelp:restaurant_cuisine("Ramen"), "noodles"^^com.yelp:restaurant_cuisine("Noodles") ] , price = enum moderate , rating = 4.5 , reviewCount = 1625 , geo = new Location(37.445523,-122.1607073261) }]];

A: Notification from Yelp: I see Ramen Nagi. It is a moderate restaurant near [Latitude: 37.446 deg, Longitude: -122.161 deg].
A: >> context = $dialogue @org.thingpedia.dialogue.transaction . sys_recommend_one ; timer ( base = $now , interval = DURATION_0 ) => @com.yelp . restaurant ( ) #[ results = [ { id = GENERIC_ENTITY_com.yelp:restaurant_0 , image_url = PICTURE_0 , link = URL_0 , cuisines = [ GENERIC_ENTITY_com.yelp:restaurant_cuisine_0 , GENERIC_ENTITY_com.yelp:restaurant_cuisine_1 ] , price = enum moderate , rating = NUMBER_0 , reviewCount = NUMBER_1 , geo = LOCATION_0 } ] ] ; // {"DURATION_0":{"unit":"h","value":1},"GENERIC_ENTITY_com.yelp:restaurant_0":{"value":"vhfPni9pci29SEHrN1OtRg","display":"Ramen Nagi"},"PICTURE_0":"https://s3-media3.fl.yelpcdn.com/bphoto/OKCXWIEFIkNdvkqETl0Bqw/o.jpg","URL_0":"https://www.yelp.com/biz/ramen-nagi-palo-alto?adjust_creative=hejPBQRox5iXtqGPiDw4dg&utm_campaign=yelp_api_v3&utm_medium=api_v3_business_search&utm_source=hejPBQRox5iXtqGPiDw4dg","GENERIC_ENTITY_com.yelp:restaurant_cuisine_0":{"value":"ramen","display":"Ramen"},"GENERIC_ENTITY_com.yelp:restaurant_cuisine_1":{"value":"noodles","display":"Noodles"},"NUMBER_0":4.5,"NUMBER_1":1625,"LOCATION_0":{"latitude":37.445523,"longitude":-122.1607073261,"display":null}}
A: >> expecting = null

====
# 58-notifications-from-list-queries-2

U: \t $dialogue @org.thingpedia.dialogue.transaction.notification("Yelp");
U: timer(interval=1h, base=$now) => sort(rating desc of @com.yelp.restaurant())[1]
U: #[results=[{ id = "vhfPni9pci29SEHrN1OtRg"^^com.yelp:restaurant("Ramen Nagi") , image_url = "https://s3-media3.fl.yelpcdn.com/bphoto/OKCXWIEFIkNdvkqETl0Bqw/o.jpg"^^tt:picture , link = "https://www.yelp.com/biz/ramen-nagi-palo-alto?adjust_creative=hejPBQRox5iXtqGPiDw4dg&utm_campaign=yelp_api_v3&utm_medium=api_v3_business_search&utm_source=hejPBQRox5iXtqGPiDw4dg"^^tt:url , cuisines = [ "ramen"^^com.yelp:restaurant_cuisine("Ramen"), "noodles"^^com.yelp:restaurant_cuisine("Noodles") ] , price = enum moderate , rating = 4.5 , reviewCount = 1625 , geo = new Location(37.445523,-122.1607073261) }]];

A: Notification from Yelp: the restaurant with the highest rating is Ramen Nagi. It is a moderate restaurant near [Latitude: 37.446 deg, Longitude: -122.161 deg].
A: >> context = $dialogue @org.thingpedia.dialogue.transaction . sys_recommend_one ; timer ( base = $now , interval = DURATION_0 ) => sort ( rating desc of @com.yelp . restaurant ( ) ) [ 1 ] #[ results = [ { id = GENERIC_ENTITY_com.yelp:restaurant_0 , image_url = PICTURE_0 , link = URL_0 , cuisines = [ GENERIC_ENTITY_com.yelp:restaurant_cuisine_0 , GENERIC_ENTITY_com.yelp:restaurant_cuisine_1 ] , price = enum moderate , rating = NUMBER_0 , reviewCount = NUMBER_1 , geo = LOCATION_0 } ] ] ; // {"DURATION_0":{"unit":"h","value":1},"GENERIC_ENTITY_com.yelp:restaurant_0":{"value":"vhfPni9pci29SEHrN1OtRg","display":"Ramen Nagi"},"PICTURE_0":"https://s3-media3.fl.yelpcdn.com/bphoto/OKCXWIEFIkNdvkqETl0Bqw/o.jpg","URL_0":"https://www.yelp.com/biz/ramen-nagi-palo-alto?adjust_creative=hejPBQRox5iXtqGPiDw4dg&utm_campaign=yelp_api_v3&utm_medium=api_v3_business_search&utm_source=hejPBQRox5iXtqGPiDw4dg","GENERIC_ENTITY_com.yelp:restaurant_cuisine_0":{"value":"ramen","display":"Ramen"},"GENERIC_ENTITY_com.yelp:restaurant_cuisine_1":{"value":"noodles","display":"Noodles"},"NUMBER_0":4.5,"NUMBER_1":1625,"LOCATION_0":{"latitude":37.445523,"longitude":-122.1607073261,"display":null}}
A: >> expecting = null

====
# 59-notifications-from-actions

U: \t $dialogue @org.thingpedia.dialogue.transaction.notification("Lightbulb");
U: timer(interval=1h, base=$now) => @org.thingpedia.iot.light-bulb(id="io.home-assistant/lights.living_room_1"^^tt:device_id("Living Room")).set_power(power=enum off)
U: #[results=[{ power = enum off }]];

A: Notification from Lightbulb: I turned off your Living Room light bulb.
A: >> context = $dialogue @org.thingpedia.dialogue.transaction . sys_action_success ; timer ( base = $now , interval = DURATION_0 ) => @org.thingpedia.iot.light-bulb ( id = GENERIC_ENTITY_tt:device_id_0 ) . set_power ( power = enum off ) #[ results = [ { power = enum off } ] ] ; // {"DURATION_0":{"unit":"h","value":1},"GENERIC_ENTITY_tt:device_id_0":{"value":"io.home-assistant/lights.living_room_1","display":"Living Room"}}
A: >> expecting = null

====
# 60-list-default-templates

U: \t @com.yelp.restaurant()[1:3];

A: I see Ramen Nagi, Evvia Estiatorio, and Oren's Hummus. Ramen Nagi is rated 4.5 star, Evvia Estiatorio is rated 4.5 star, and Oren's Hummus is rated 4 star.
A: rdl: Ramen Nagi https://www.yelp.com/biz/ramen-nagi-palo-alto?adjust_creative=hejPBQRox5iXtqGPiDw4dg&utm_campaign=yelp_api_v3&utm_medium=api_v3_business_search&utm_source=hejPBQRox5iXtqGPiDw4dg
A: rdl: Evvia Estiatorio https://www.yelp.com/biz/evvia-estiatorio-palo-alto?adjust_creative=hejPBQRox5iXtqGPiDw4dg&utm_campaign=yelp_api_v3&utm_medium=api_v3_business_search&utm_source=hejPBQRox5iXtqGPiDw4dg
A: rdl: Oren's Hummus https://www.yelp.com/biz/orens-hummus-palo-alto?adjust_creative=hejPBQRox5iXtqGPiDw4dg&utm_campaign=yelp_api_v3&utm_medium=api_v3_business_search&utm_source=hejPBQRox5iXtqGPiDw4dg
A: >> context = $dialogue @org.thingpedia.dialogue.transaction . sys_recommend_three ; @com.yelp . restaurant ( ) [ 1 : 3 ] #[ results = [ { id = GENERIC_ENTITY_com.yelp:restaurant_0 , image_url = PICTURE_0 , link = URL_0 , cuisines = [ GENERIC_ENTITY_com.yelp:restaurant_cuisine_0 , GENERIC_ENTITY_com.yelp:restaurant_cuisine_1 ] , price = enum moderate , rating = NUMBER_0 , reviewCount = NUMBER_1 , geo = LOCATION_0 } ] ] #[ count = 3 ] ; // {"GENERIC_ENTITY_com.yelp:restaurant_0":{"value":"vhfPni9pci29SEHrN1OtRg","display":"Ramen Nagi"},"PICTURE_0":"https://s3-media3.fl.yelpcdn.com/bphoto/OKCXWIEFIkNdvkqETl0Bqw/o.jpg","URL_0":"https://www.yelp.com/biz/ramen-nagi-palo-alto?adjust_creative=hejPBQRox5iXtqGPiDw4dg&utm_campaign=yelp_api_v3&utm_medium=api_v3_business_search&utm_source=hejPBQRox5iXtqGPiDw4dg","GENERIC_ENTITY_com.yelp:restaurant_cuisine_0":{"value":"ramen","display":"Ramen"},"GENERIC_ENTITY_com.yelp:restaurant_cuisine_1":{"value":"noodles","display":"Noodles"},"NUMBER_0":4.5,"NUMBER_1":1625,"LOCATION_0":{"latitude":37.445523,"longitude":-122.1607073261,"display":null}}
A: >> expecting = null

U: \t [reviewCount] of @com.yelp.restaurant()[1:3];

A: Ramen Nagi has 1,625 reviews, Evvia Estiatorio has 2,393 reviews, and Oren's Hummus has 2,248 reviews.
A: >> context = $dialogue @org.thingpedia.dialogue.transaction . sys_recommend_three ; [ reviewCount ] of @com.yelp . restaurant ( ) [ 1 : 3 ] #[ results = [ { id = GENERIC_ENTITY_com.yelp:restaurant_0 , reviewCount = NUMBER_0 } ] ] #[ count = 3 ] ; // {"GENERIC_ENTITY_com.yelp:restaurant_0":{"value":"vhfPni9pci29SEHrN1OtRg","display":"Ramen Nagi"},"NUMBER_0":1625}
A: >> expecting = null

====
# 61-anon-basic-streams

U: \t $dialogue @org.thingpedia.dialogue.transaction.execute;
U: timer(interval=1h, base=$now) => @com.thecatapi.get();

A: What is your phone number?
A: >> context = $dialogue @org.thingpedia.dialogue.transaction . execute ; timer ( base = $now , interval = DURATION_0 ) => @com.thecatapi . get ( ) ; // {"DURATION_0":{"unit":"h","value":1}}
A: >> expecting = phone_number

====
# 62-anon-actions

U: \t $dialogue @org.thingpedia.dialogue.transaction.execute;
U: @com.twitter.post();

A: To use this command you must first create a personal Genie account.
A: link: Sign up for Genie /user/register
A: >> context = null // {}
A: >> expecting = null

====
# 63-list-notifications
U: \t $dialogue @org.thingpedia.dialogue.transaction.notification("some app");
U: monitor(@org.thingpedia.builtin.test.get_data(count=2, size=10byte)) => @org.thingpedia.builtin.test.dup_data(data_in=data)
U: #[results=[
U:  { data_in="!!!!!!!!!!", data_out="!!!!!!!!!!!!!!!!!!!!", count=2, size=10, data="!!!!!!!!!!" }
U: ]];

A: Notification from some app: the answer is !!!!!!!!!!!!!!!!!!!!
A: >> context = $dialogue @org.thingpedia.dialogue.transaction . sys_recommend_one ; monitor ( @org.thingpedia.builtin.test . get_data ( count = 2 , size = MEASURE_byte_0 ) ) => @org.thingpedia.builtin.test . dup_data ( data_in = data ) #[ results = [ { data_in = QUOTED_STRING_0 , data_out = QUOTED_STRING_1 , count = 2 , size = 10 , data = QUOTED_STRING_0 } ] ] ; // {"MEASURE_byte_0":{"unit":"byte","value":10},"QUOTED_STRING_0":"!!!!!!!!!!","QUOTED_STRING_1":"!!!!!!!!!!!!!!!!!!!!"}
A: >> expecting = null

====
# 64-device-names-and-selectors

U: \t @org.thingpedia.iot.switch.state();

A: The Simulated Device org.thingpedia.iot.switch 0 switch is off. The Simulated Device org.thingpedia.iot.switch 1 switch is off. The Simulated Device org.thingpedia.iot.switch 2 switch is on. The Simulated Device org.thingpedia.iot.switch 3 switch is on. The Simulated Device org.thingpedia.iot.switch 4 switch is on.
A: >> context = $dialogue @org.thingpedia.dialogue.transaction . sys_display_result ; @org.thingpedia.iot.switch . state ( ) #[ results = [ { state = enum off , __device = GENERIC_ENTITY_tt:device_id_0 } ] ] #[ count = 6 ] ; // {"GENERIC_ENTITY_tt:device_id_0":{"value":"str:ENTITY_tt:device_id::0:","display":"Simulated Device org.thingpedia.iot.switch 0"}}
A: >> expecting = null

U: \t @org.thingpedia.iot.switch(name="kitchen").state();

A: The Kitchen Switches switch is on.
A: >> context = $dialogue @org.thingpedia.dialogue.transaction . sys_display_result ; @org.thingpedia.iot.switch ( id = GENERIC_ENTITY_tt:device_id_0 ) . state ( ) #[ results = [ { state = enum on , __device = GENERIC_ENTITY_tt:device_id_0 } ] ] ; // {"GENERIC_ENTITY_tt:device_id_0":{"value":"switch-kitchen","display":"Kitchen Switches"}}
A: >> expecting = null

U: \t @org.thingpedia.iot.switch(all=true).state();

A: The Simulated Device org.thingpedia.iot.switch 0 switch is off. The Simulated Device org.thingpedia.iot.switch 1 switch is off. The Simulated Device org.thingpedia.iot.switch 2 switch is on. The Simulated Device org.thingpedia.iot.switch 3 switch is on. The Simulated Device org.thingpedia.iot.switch 4 switch is on.
A: >> context = $dialogue @org.thingpedia.dialogue.transaction . sys_display_result ; @org.thingpedia.iot.switch ( all = true ) . state ( ) #[ results = [ { state = enum off , __device = GENERIC_ENTITY_tt:device_id_0 } ] ] #[ count = 6 ] ; // {"GENERIC_ENTITY_tt:device_id_0":{"value":"str:ENTITY_tt:device_id::0:","display":"Simulated Device org.thingpedia.iot.switch 0"}}
A: >> expecting = null

U: \t @org.thingpedia.iot.switch(all=true, name="bed").state();

A: The Simulated Device org.thingpedia.iot.switch 0 switch is on. The Simulated Device org.thingpedia.iot.switch 1 switch is on. The Simulated Device org.thingpedia.iot.switch 2 switch is on. The Simulated Device org.thingpedia.iot.switch 3 switch is on. The Simulated Device org.thingpedia.iot.switch 4 switch is on.
A: >> context = $dialogue @org.thingpedia.dialogue.transaction . sys_display_result ; @org.thingpedia.iot.switch ( all = true , name = QUOTED_STRING_0 ) . state ( ) #[ results = [ { state = enum on , __device = GENERIC_ENTITY_tt:device_id_0 } ] ] #[ count = 6 ] ; // {"QUOTED_STRING_0":"bed","GENERIC_ENTITY_tt:device_id_0":{"value":"str:ENTITY_tt:device_id::0:","display":"Simulated Device org.thingpedia.iot.switch 0"}}
A: >> expecting = null

====
# 65-yelp-result
U: \t $dialogue @org.thingpedia.dialogue.transaction.execute;
U: @com.yelp.restaurant() filter contains(cuisines, "chinese"^^com.yelp:restaurant_cuisine("Chinese")) && geo == new Location(37.4863239, -122.232523, "Redwood City, California")
U: #[results=[
U:   { id="dLbBSJeyN85FIzHxb6oYtg"^^com.yelp:restaurant("Crouching Tiger Restaurant & Bar"), image_url="https://s3-media2.fl.yelpcdn.com/bphoto/ve7XevVMUGbqXg3eZtRpgw/o.jpg"^^tt:picture, link="https://www.yelp.com/biz/crouching-tiger-restaurant-and-bar-redwood-city?adjust_creative=hejPBQRox5iXtqGPiDw4dg&utm_campaign=yelp_api_v3&utm_medium=api_v3_business_search&utm_source=hejPBQRox5iXtqGPiDw4dg"^^tt:url, cuisines=["chinese"^^com.yelp:restaurant_cuisine("Chinese")], price=enum moderate, rating=4, review_count=963, geo=new Location(37.48640133, -122.23424633, "2644 Broadway St, Redwood City, CA 94063"), phone="+16502988881"^^tt:phone_number },
U:   { id="aRu3VeiAZu4YKN9PvYvpYw"^^com.yelp:restaurant("I Dumpling"), image_url="https://s3-media3.fl.yelpcdn.com/bphoto/8__mq-BV_Xq6IKHhOH1_lA/o.jpg"^^tt:picture, link="https://www.yelp.com/biz/i-dumpling-redwood-city?adjust_creative=hejPBQRox5iXtqGPiDw4dg&utm_campaign=yelp_api_v3&utm_medium=api_v3_business_search&utm_source=hejPBQRox5iXtqGPiDw4dg"^^tt:url, cuisines=["chinese"^^com.yelp:restaurant_cuisine("Chinese"), "taiwanese"^^com.yelp:restaurant_cuisine("Taiwanese"), "seafood"^^com.yelp:restaurant_cuisine("Seafood")], price=enum cheap, rating=4, review_count=734, geo=new Location(37.486368908140925, -122.23466476656478, "2660 Broadway, Redwood City, CA 94063"), phone="+16505689789"^^tt:phone_number },
U:   { id="7WLVcOSqcBJZG36_rdI3CA"^^com.yelp:restaurant("Redwood Bistro"), image_url="https://s3-media2.fl.yelpcdn.com/bphoto/NZRObUQiHmKDkBRHIMaseQ/o.jpg"^^tt:picture, link="https://www.yelp.com/biz/redwood-bistro-redwood-city?adjust_creative=hejPBQRox5iXtqGPiDw4dg&utm_campaign=yelp_api_v3&utm_medium=api_v3_business_search&utm_source=hejPBQRox5iXtqGPiDw4dg"^^tt:url, cuisines=["chinese"^^com.yelp:restaurant_cuisine("Chinese")], price=enum moderate, rating=4.5, review_count=333, geo=new Location(37.48712, -122.23548, "711 El Camino Real, Redwood City, CA 94063"), phone="+16502169988"^^tt:phone_number },
U:   { id="uMu3grYWk3ERsw8fXlFGvw"^^com.yelp:restaurant("Panda Dumpling"), image_url="https://s3-media2.fl.yelpcdn.com/bphoto/Qheysge21koMREg8aTOCJA/o.jpg"^^tt:picture, link="https://www.yelp.com/biz/panda-dumpling-san-carlos?adjust_creative=hejPBQRox5iXtqGPiDw4dg&utm_campaign=yelp_api_v3&utm_medium=api_v3_business_search&utm_source=hejPBQRox5iXtqGPiDw4dg"^^tt:url, cuisines=["chinese"^^com.yelp:restaurant_cuisine("Chinese")], price=enum moderate, rating=4, review_count=630, geo=new Location(37.49904, -122.25199, "1195 Laurel St, San Carlos, CA 94070"), phone="+16505938888"^^tt:phone_number },
U:   { id="a6YM6lvO5ATmvnX3Ozdq9Q"^^com.yelp:restaurant("Hot Wok Bistro Too"), image_url="https://s3-media1.fl.yelpcdn.com/bphoto/JeGbwhkzpWZ2kkHUzFGaTQ/o.jpg"^^tt:picture, link="https://www.yelp.com/biz/hot-wok-bistro-too-san-carlos-2?adjust_creative=hejPBQRox5iXtqGPiDw4dg&utm_campaign=yelp_api_v3&utm_medium=api_v3_business_search&utm_source=hejPBQRox5iXtqGPiDw4dg"^^tt:url, cuisines=["chinese"^^com.yelp:restaurant_cuisine("Chinese")], price=enum cheap, rating=4, review_count=265, geo=new Location(37.4957223292802, -122.248010847522, "1541 Laurel St, San Carlos, CA 94070"), phone="+16506224979"^^tt:phone_number },
U:   { id="S8ecMU_Sx0esyI7YDC_5Yw"^^com.yelp:restaurant("Amazing Wok"), image_url="https://s3-media3.fl.yelpcdn.com/bphoto/PwbTj_RDUipr1ENVNMuyKA/o.jpg"^^tt:picture, link="https://www.yelp.com/biz/amazing-wok-san-carlos?adjust_creative=hejPBQRox5iXtqGPiDw4dg&utm_campaign=yelp_api_v3&utm_medium=api_v3_business_search&utm_source=hejPBQRox5iXtqGPiDw4dg"^^tt:url, cuisines=["chinese"^^com.yelp:restaurant_cuisine("Chinese")], price=enum moderate, rating=4, review_count=331, geo=new Location(37.49475, -122.24667, "1653 Laurel St, San Carlos, CA 94070"), phone="+16505952031"^^tt:phone_number },
U:   { id="bnKsZLJChHEnFV9g7mkxnA"^^com.yelp:restaurant("Yan's Garden"), image_url="https://s3-media3.fl.yelpcdn.com/bphoto/gwmPoE50BMxQFyV9SlJ5bw/o.jpg"^^tt:picture, link="https://www.yelp.com/biz/yans-garden-san-carlos?adjust_creative=hejPBQRox5iXtqGPiDw4dg&utm_campaign=yelp_api_v3&utm_medium=api_v3_business_search&utm_source=hejPBQRox5iXtqGPiDw4dg"^^tt:url, cuisines=["chinese"^^com.yelp:restaurant_cuisine("Chinese")], price=enum moderate, rating=4, review_count=378, geo=new Location(37.5028084428936, -122.256572279751, "885 Laurel St, San Carlos, CA 94070"), phone="+16505939777"^^tt:phone_number },
U:   { id="cYCXa_lfNmj-E7RiT11u6Q"^^com.yelp:restaurant("Red Hot Chilli Pepper"), image_url="https://s3-media4.fl.yelpcdn.com/bphoto/PUmvsVPC5g7GefjCcsz14A/o.jpg"^^tt:picture, link="https://www.yelp.com/biz/red-hot-chilli-pepper-san-carlos?adjust_creative=hejPBQRox5iXtqGPiDw4dg&utm_campaign=yelp_api_v3&utm_medium=api_v3_business_search&utm_source=hejPBQRox5iXtqGPiDw4dg"^^tt:url, cuisines=["chinese"^^com.yelp:restaurant_cuisine("Chinese"), "asianfusion"^^com.yelp:restaurant_cuisine("Asian Fusion"), "indpak"^^com.yelp:restaurant_cuisine("Indian")], price=enum moderate, rating=3.5, review_count=1249, geo=new Location(37.506844238722685, -122.26054660000001, "1125 San Carlos Ave, San Carlos, CA 94070"), phone="+16504533055"^^tt:phone_number },
U:   { id="NhrRXDU6LaTf1wwwuU0Odg"^^com.yelp:restaurant("Seapot 海中锅"), image_url="https://s3-media2.fl.yelpcdn.com/bphoto/xKaXHOTfFgH9Don6nCOwFw/o.jpg"^^tt:picture, link="https://www.yelp.com/biz/seapot-%E6%B5%B7%E4%B8%AD%E9%94%85-san-mateo?adjust_creative=hejPBQRox5iXtqGPiDw4dg&utm_campaign=yelp_api_v3&utm_medium=api_v3_business_search&utm_source=hejPBQRox5iXtqGPiDw4dg"^^tt:url, cuisines=["seafood"^^com.yelp:restaurant_cuisine("Seafood"), "hotpot"^^com.yelp:restaurant_cuisine("Hot Pot"), "chinese"^^com.yelp:restaurant_cuisine("Chinese")], price=enum moderate, rating=4, review_count=1425, geo=new Location(37.54851, -122.31128, "1952 S El Camino Real, San Mateo, CA 94403"), phone="+16503152827"^^tt:phone_number },
U:   { id="4Bn7z4IPxBk9dF3EpTqMQg"^^com.yelp:restaurant("Happy Lamb Hot Pot"), image_url="https://s3-media1.fl.yelpcdn.com/bphoto/7bmq96JdaoBLTieJL04efA/o.jpg"^^tt:picture, link="https://www.yelp.com/biz/happy-lamb-hot-pot-san-mateo?adjust_creative=hejPBQRox5iXtqGPiDw4dg&utm_campaign=yelp_api_v3&utm_medium=api_v3_business_search&utm_source=hejPBQRox5iXtqGPiDw4dg"^^tt:url, cuisines=["chinese"^^com.yelp:restaurant_cuisine("Chinese"), "mongolian"^^com.yelp:restaurant_cuisine("Mongolian"), "hotpot"^^com.yelp:restaurant_cuisine("Hot Pot")], price=enum moderate, rating=4, review_count=1511, geo=new Location(37.5656637, -122.3237292, "215 S Ellsworth Ave, San Mateo, CA 94401"), phone="+16503432566"^^tt:phone_number }
U: ]]
U: #[count=38];

A: I see Crouching Tiger Restaurant & Bar and I Dumpling. Both are restaurants rated 4 star with Chinese food.
A: >> context = $dialogue @org.thingpedia.dialogue.transaction . sys_recommend_two ; @com.yelp . restaurant ( ) filter contains ( cuisines , GENERIC_ENTITY_com.yelp:restaurant_cuisine_0 ) && geo == LOCATION_0 #[ results = [ { id = GENERIC_ENTITY_com.yelp:restaurant_0 , image_url = PICTURE_0 , link = URL_0 , cuisines = [ GENERIC_ENTITY_com.yelp:restaurant_cuisine_0 ] , price = enum moderate , rating = 4 , review_count = NUMBER_0 , geo = LOCATION_1 , phone = PHONE_NUMBER_0 } ] ] #[ count = NUMBER_1 ] ; // {"GENERIC_ENTITY_com.yelp:restaurant_cuisine_0":{"value":"chinese","display":"Chinese"},"LOCATION_0":{"latitude":37.4863239,"longitude":-122.232523,"display":"Redwood City, California"},"GENERIC_ENTITY_com.yelp:restaurant_0":{"value":"dLbBSJeyN85FIzHxb6oYtg","display":"Crouching Tiger Restaurant & Bar"},"PICTURE_0":"https://s3-media2.fl.yelpcdn.com/bphoto/ve7XevVMUGbqXg3eZtRpgw/o.jpg","URL_0":"https://www.yelp.com/biz/crouching-tiger-restaurant-and-bar-redwood-city?adjust_creative=hejPBQRox5iXtqGPiDw4dg&utm_campaign=yelp_api_v3&utm_medium=api_v3_business_search&utm_source=hejPBQRox5iXtqGPiDw4dg","NUMBER_0":963,"LOCATION_1":{"latitude":37.48640133,"longitude":-122.23424633,"display":"2644 Broadway St, Redwood City, CA 94063"},"PHONE_NUMBER_0":"+16502988881","NUMBER_1":38}
A: >> expecting = null

====
# 66-wakeup

U: \t $wakeup;

A: Hello! How can I help you?
A: >> context = $dialogue @org.thingpedia.dialogue.transaction . sys_greet ; // {}
A: >> expecting = generic

# 67-default-temperature

# alert me when't is hotter than 70 degrees outside
U: \t monitor(@org.thingpedia.weather.current()), temperature >= 70defaultTemperature;

A: Alright, I will notify you when the current weather in [Latitude: 37.428 deg, Longitude: -122.170 deg] changes and it becomes true that the temperature is greater than or equal to 70 F.
A: >> context = $dialogue @org.thingpedia.dialogue.transaction . sys_rule_enable_success ; monitor ( @org.thingpedia.weather . current ( location = LOCATION_0 ) ) filter temperature >= MEASURE_C_0 #[ results = [ ] ] ; // {"LOCATION_0":{"latitude":37.4275,"longitude":-122.1697,"display":null},"MEASURE_C_0":{"unit":"F","value":70}}
A: >> expecting = null

====
# 68-bad-device-name
U: \t @org.thingpedia.iot.switch(name="invalid").state();

A: I cannot find any invalid switch device. Which device do you want to use?
A: choice 0: Bed Switch 1
A: choice 1: Bed Switch 2
A: choice 2: Kitchen Switches
A: choice 3: Ceiling Switches
A: >> context = $dialogue @org.thingpedia.dialogue.transaction . execute ; @org.thingpedia.iot.switch ( name = QUOTED_STRING_0 ) . state ( ) ; // {"QUOTED_STRING_0":"invalid"}
A: >> expecting = choice

====
# 69-bad-device-name-2

# ignores the name because there is only one spotify account
U: \t @com.spotify(name="invalid").song(), id =~ "nice for what";

A: Nice For What is a song by Drake in the album Scorpion. Would you like to play it on Spotify?
A: >> context = $dialogue @org.thingpedia.dialogue.transaction . sys_recommend_one ; @com.spotify ( id = GENERIC_ENTITY_tt:device_id_0 ) . song ( ) filter id =~ QUOTED_STRING_0 #[ results = [ { id = GENERIC_ENTITY_com.spotify:song_0 , artists = [ GENERIC_ENTITY_com.spotify:artist_0 ] , album = GENERIC_ENTITY_com.spotify:album_0 , genres = [ QUOTED_STRING_1 , QUOTED_STRING_2 , QUOTED_STRING_3 , QUOTED_STRING_4 , QUOTED_STRING_5 , QUOTED_STRING_6 ] , release_date = DATE_0 , popularity = NUMBER_0 , energy = NUMBER_1 , danceability = NUMBER_2 } ] ] ; @com.spotify ( id = GENERIC_ENTITY_tt:device_id_0 ) . play_song ( song = GENERIC_ENTITY_com.spotify:song_0 ) #[ confirm = enum proposed ] ; // {"GENERIC_ENTITY_tt:device_id_0":{"value":"com.spotify-7","display":"Some Device 7"},"QUOTED_STRING_0":"nice for what","GENERIC_ENTITY_com.spotify:song_0":{"value":"spotify:track:3CA9pLiwRIGtUBiMjbZmRw","display":"Nice For What"},"GENERIC_ENTITY_com.spotify:artist_0":{"value":"spotify:artist:3TVXtAsR1Inumwj472S9r4","display":"Drake"},"GENERIC_ENTITY_com.spotify:album_0":{"value":"spotify:album:1ATL5GLyefJaxhQzSPVrLX","display":"Scorpion"},"QUOTED_STRING_1":"canadian hip hop","QUOTED_STRING_2":"canadian pop","QUOTED_STRING_3":"hip hop","QUOTED_STRING_4":"pop rap","QUOTED_STRING_5":"rap","QUOTED_STRING_6":"toronto rap","DATE_0":"2018-06-29T00:00:00.000Z","NUMBER_0":79,"NUMBER_1":90,"NUMBER_2":58}
A: >> expecting = yesno

====
# 70-covid-vaccine-first-dose

U: \t $dialogue @org.thingpedia.dialogue.transaction.init;
U: @org.thingpedia.covid-vaccine.appointment();

A: Hello! I can help you find an appointment. What is your zip code?
A: >> context = $dialogue @org.thingpedia.dialogue.transaction . sys_slot_fill ( zip_code ) ; @org.thingpedia.covid-vaccine . appointment ( ) ; // {}
A: >> expecting = generic

U: \t $dialogue @org.thingpedia.dialogue.transaction.execute;
U: @org.thingpedia.covid-vaccine.appointment(zip_code="94305");

A: Here is a location near you that has reported available appointments.
A: rdl: Stanford Hospital (Pfizer) https://stanfordhealthcare.org/
A: Please try this and let me know if it works.
A: >> context = $dialogue @org.thingpedia.dialogue.transaction . sys_slot_fill ( validity ) ; @org.thingpedia.covid-vaccine . appointment ( zip_code = QUOTED_STRING_0 ) #[ results = [ { zip_code = QUOTED_STRING_0 , vaccine_type = enum pfizer , dose = enum first , id = GENERIC_ENTITY_org.thingpedia.covid-vaccine:vaccine_appointment_0 , geo = LOCATION_0 , link = URL_0 } ] ] ; @org.thingpedia.covid-vaccine . mark_valid ( appointment = GENERIC_ENTITY_org.thingpedia.covid-vaccine:vaccine_appointment_0 ) ; // {"QUOTED_STRING_0":"94305","GENERIC_ENTITY_org.thingpedia.covid-vaccine:vaccine_appointment_0":{"value":"1","display":null},"LOCATION_0":{"latitude":37.4334411,"longitude":-122.1774838,"display":"Stanford Hospital (Pfizer)"},"URL_0":"https://stanfordhealthcare.org/"}
A: >> expecting = yesno

U: \t $yes;

A: Great, congratulations on getting your appointment! Please tell your friends about us.
A: >> context = $dialogue @org.thingpedia.dialogue.transaction . sys_action_success ; @org.thingpedia.covid-vaccine . appointment ( zip_code = QUOTED_STRING_0 ) #[ results = [ { zip_code = QUOTED_STRING_0 , vaccine_type = enum pfizer , dose = enum first , id = GENERIC_ENTITY_org.thingpedia.covid-vaccine:vaccine_appointment_0 , geo = LOCATION_0 , link = URL_0 } ] ] ; @org.thingpedia.covid-vaccine . mark_valid ( appointment = GENERIC_ENTITY_org.thingpedia.covid-vaccine:vaccine_appointment_0 , validity = true ) #[ results = [ ] ] ; // {"QUOTED_STRING_0":"94305","GENERIC_ENTITY_org.thingpedia.covid-vaccine:vaccine_appointment_0":{"value":"1","display":null},"LOCATION_0":{"latitude":37.4334411,"longitude":-122.1774838,"display":"Stanford Hospital (Pfizer)"},"URL_0":"https://stanfordhealthcare.org/"}
A: >> expecting = null

====
# 71-covid-vaccine-second-dose

U: \t $dialogue @org.thingpedia.dialogue.transaction.init;
U: @org.thingpedia.covid-vaccine.appointment();

A: Hello! I can help you find an appointment. What is your zip code?
A: >> context = $dialogue @org.thingpedia.dialogue.transaction . sys_slot_fill ( zip_code ) ; @org.thingpedia.covid-vaccine . appointment ( ) ; // {}
A: >> expecting = generic

U: \t $dialogue @org.thingpedia.dialogue.transaction.execute;
U: @org.thingpedia.covid-vaccine.appointment(zip_code="94304", dose=enum second);

A: What type of vaccine did you receive at the first dose?
A: button: moderna {"code":["$answer","(","enum","moderna",")",";"],"entities":{}}
A: button: pfizer {"code":["$answer","(","enum","pfizer",")",";"],"entities":{}}
A: button: johnson and johnson {"code":["$answer","(","enum","johnson_and_johnson",")",";"],"entities":{}}
A: button: astra zeneca {"code":["$answer","(","enum","astra_zeneca",")",";"],"entities":{}}
A: >> context = $dialogue @org.thingpedia.dialogue.transaction . sys_slot_fill ( vaccine_type ) ; @org.thingpedia.covid-vaccine . appointment ( dose = enum second , zip_code = QUOTED_STRING_0 ) ; // {"QUOTED_STRING_0":"94304"}
A: >> expecting = generic

U: \t $dialogue @org.thingpedia.dialogue.transaction.execute;
U: @org.thingpedia.covid-vaccine.appointment(zip_code="94304", dose=enum second, vaccine_type=enum pfizer);

A: Here is a location near you that has reported available appointments.
A: rdl: Stanford Hospital (Pfizer, 2nd dose) https://stanfordhealthcare.org/
A: Please try this and let me know if it works.
A: >> context = $dialogue @org.thingpedia.dialogue.transaction . sys_slot_fill ( validity ) ; @org.thingpedia.covid-vaccine . appointment ( dose = enum second , vaccine_type = enum pfizer , zip_code = QUOTED_STRING_0 ) #[ results = [ { zip_code = QUOTED_STRING_0 , vaccine_type = enum pfizer , dose = enum second , id = GENERIC_ENTITY_org.thingpedia.covid-vaccine:vaccine_appointment_0 , geo = LOCATION_0 , link = URL_0 } ] ] ; @org.thingpedia.covid-vaccine . mark_valid ( appointment = GENERIC_ENTITY_org.thingpedia.covid-vaccine:vaccine_appointment_0 ) ; // {"QUOTED_STRING_0":"94304","GENERIC_ENTITY_org.thingpedia.covid-vaccine:vaccine_appointment_0":{"value":"3","display":null},"LOCATION_0":{"latitude":37.4334411,"longitude":-122.1774838,"display":"Stanford Hospital (Pfizer, 2nd dose)"},"URL_0":"https://stanfordhealthcare.org/"}
A: >> expecting = yesno

U: \t $no;

A: Sorry that did not work out.
A: Here is a location near you that has reported available appointments.
A: rdl: Stanford Hospital (Pfizer, 2nd dose) https://stanfordhealthcare.org/
A: Please try this and let me know if it works.
A: >> context = $dialogue @org.thingpedia.dialogue.transaction . sys_slot_fill ( validity ) ; @org.thingpedia.covid-vaccine . appointment ( dose = enum second , vaccine_type = enum pfizer , zip_code = QUOTED_STRING_0 ) #[ results = [ { zip_code = QUOTED_STRING_0 , vaccine_type = enum pfizer , dose = enum second , id = GENERIC_ENTITY_org.thingpedia.covid-vaccine:vaccine_appointment_0 , geo = LOCATION_0 , link = URL_0 } ] ] ; @org.thingpedia.covid-vaccine . mark_valid ( appointment = GENERIC_ENTITY_org.thingpedia.covid-vaccine:vaccine_appointment_0 , validity = false ) #[ results = [ ] ] ; @org.thingpedia.covid-vaccine . appointment ( dose = enum second , vaccine_type = enum pfizer , zip_code = QUOTED_STRING_0 ) #[ results = [ { zip_code = QUOTED_STRING_0 , vaccine_type = enum pfizer , dose = enum second , id = GENERIC_ENTITY_org.thingpedia.covid-vaccine:vaccine_appointment_0 , geo = LOCATION_0 , link = URL_0 } ] ] ; @org.thingpedia.covid-vaccine . mark_valid ( appointment = GENERIC_ENTITY_org.thingpedia.covid-vaccine:vaccine_appointment_0 ) ; // {"QUOTED_STRING_0":"94304","GENERIC_ENTITY_org.thingpedia.covid-vaccine:vaccine_appointment_0":{"value":"3","display":null},"LOCATION_0":{"latitude":37.4334411,"longitude":-122.1774838,"display":"Stanford Hospital (Pfizer, 2nd dose)"},"URL_0":"https://stanfordhealthcare.org/"}
A: >> expecting = yesno

====
# 72-covid-vaccine-cancel

U: \t $dialogue @org.thingpedia.dialogue.transaction.init;
U: @org.thingpedia.covid-vaccine.appointment();

A: Hello! I can help you find an appointment. What is your zip code?
A: >> context = $dialogue @org.thingpedia.dialogue.transaction . sys_slot_fill ( zip_code ) ; @org.thingpedia.covid-vaccine . appointment ( ) ; // {}
A: >> expecting = generic

U: \t $dialogue @org.thingpedia.dialogue.transaction.cancel;

A: I will soon be able to answer questions about covid. In the meantime, please let me know what you're interested in.
A: >> context = $dialogue @org.thingpedia.dialogue.transaction . sys_record_command ; // {}
A: >> expecting = raw_string

U: what is covid?

A: Thank you!
A: >> context = null // {}
A: >> expecting = null

====
# 73-covid-vaccine-cancel-nevermind

U: \t $dialogue @org.thingpedia.dialogue.transaction.init;
U: @org.thingpedia.covid-vaccine.appointment();

A: Hello! I can help you find an appointment. What is your zip code?
A: >> context = $dialogue @org.thingpedia.dialogue.transaction . sys_slot_fill ( zip_code ) ; @org.thingpedia.covid-vaccine . appointment ( ) ; // {}
A: >> expecting = generic

U: \t $nevermind;

A: I will soon be able to answer questions about covid. In the meantime, please let me know what you're interested in.
A: >> context = $dialogue @org.thingpedia.dialogue.transaction . sys_record_command ; // {}
A: >> expecting = raw_string

====
# 74-covid-vaccine-missing

U: \t $dialogue @org.thingpedia.dialogue.transaction.init;
U: @org.thingpedia.covid-vaccine.appointment();

A: Hello! I can help you find an appointment. What is your zip code?
A: >> context = $dialogue @org.thingpedia.dialogue.transaction . sys_slot_fill ( zip_code ) ; @org.thingpedia.covid-vaccine . appointment ( ) ; // {}
A: >> expecting = generic

U: \t $answer("94062");

A: Sorry, I cannot find any available appointments in your area. Would you like to be notified when there are new appointments?
A: >> context = $dialogue @org.thingpedia.dialogue.transaction . sys_empty_search ; @org.thingpedia.covid-vaccine . appointment ( zip_code = QUOTED_STRING_0 ) #[ results = [ ] ] ; monitor ( @org.thingpedia.covid-vaccine . appointment ( zip_code = QUOTED_STRING_0 ) ) #[ confirm = enum proposed ] ; // {"QUOTED_STRING_0":"94062"}
A: >> expecting = yesno

U: \t $yes;

A: Alright, I will notify you when there are new appointments in the 94062 zip code.
A: >> context = $dialogue @org.thingpedia.dialogue.transaction . sys_rule_enable_success ; monitor ( @org.thingpedia.covid-vaccine . appointment ( zip_code = QUOTED_STRING_0 ) ) #[ results = [ ] ] ; // {"QUOTED_STRING_0":"94062"}
A: >> expecting = null

====
# 75-covid-vaccine-notification

U: \t $dialogue @org.thingpedia.dialogue.transaction.notification("Stanford Covid Genie");
U: monitor(@org.thingpedia.covid-vaccine.appointment(zip_code="94062"))
U: #[results=[
U:   { zip_code="94062", vaccine_type=enum pfizer, dose=enum first, id="1"^^org.thingpedia.covid-vaccine:vaccine_appointment, geo=new Location(37.4334411, -122.1774838, "Stanford Hospital (Pfizer)"), link="https://stanfordhealthcare.org/"^^tt:url }
U: ]];

A: Notification from Stanford Covid Genie: here is a location near you that has reported available appointments.
A: >> context = $dialogue @org.thingpedia.dialogue.transaction . sys_action_success ; monitor ( @org.thingpedia.covid-vaccine . appointment ( zip_code = QUOTED_STRING_0 ) ) #[ results = [ { zip_code = QUOTED_STRING_0 , vaccine_type = enum pfizer , dose = enum first , id = GENERIC_ENTITY_org.thingpedia.covid-vaccine:vaccine_appointment_0 , geo = LOCATION_0 , link = URL_0 } ] ] ; // {"QUOTED_STRING_0":"94062","GENERIC_ENTITY_org.thingpedia.covid-vaccine:vaccine_appointment_0":{"value":"1","display":null},"LOCATION_0":{"latitude":37.4334411,"longitude":-122.1774838,"display":"Stanford Hospital (Pfizer)"},"URL_0":"https://stanfordhealthcare.org/"}
<<<<<<< HEAD
A: >> expecting = null

====
# 76-interactive-program

U: \t function myprogram() {
U:    let value = $ask(String, "what is the foo?");
U:    @org.thingpedia.builtin.test.eat_data(data=value);
U:    $say("i ate the value.");
U:    let feeling = $ask(Enum(happy,sad), "how does it make you feel?");
U:    $say("too bad i do not care.");
U: }
U: myprogram();

A: What is the foo?
A: >> context = null // {}
A: >> expecting = raw_string

U: floof

A: I ate the value.
A: How does it make you feel?
A: choice 0: happy
A: choice 1: sad
A: >> context = null // {}
A: >> expecting = choice

U: \t $choice(0);

A: Too bad I do not care.
A: >> context = null // {}
=======
>>>>>>> ee12ebb8
A: >> expecting = null<|MERGE_RESOLUTION|>--- conflicted
+++ resolved
@@ -1016,6 +1016,7 @@
 A: >> context = $dialogue @org.thingpedia.dialogue.transaction . sys_greet ; // {}
 A: >> expecting = generic
 
+====
 # 67-default-temperature
 
 # alert me when't is hotter than 70 degrees outside
@@ -1182,7 +1183,6 @@
 
 A: Notification from Stanford Covid Genie: here is a location near you that has reported available appointments.
 A: >> context = $dialogue @org.thingpedia.dialogue.transaction . sys_action_success ; monitor ( @org.thingpedia.covid-vaccine . appointment ( zip_code = QUOTED_STRING_0 ) ) #[ results = [ { zip_code = QUOTED_STRING_0 , vaccine_type = enum pfizer , dose = enum first , id = GENERIC_ENTITY_org.thingpedia.covid-vaccine:vaccine_appointment_0 , geo = LOCATION_0 , link = URL_0 } ] ] ; // {"QUOTED_STRING_0":"94062","GENERIC_ENTITY_org.thingpedia.covid-vaccine:vaccine_appointment_0":{"value":"1","display":null},"LOCATION_0":{"latitude":37.4334411,"longitude":-122.1774838,"display":"Stanford Hospital (Pfizer)"},"URL_0":"https://stanfordhealthcare.org/"}
-<<<<<<< HEAD
 A: >> expecting = null
 
 ====
@@ -1214,6 +1214,4 @@
 
 A: Too bad I do not care.
 A: >> context = null // {}
-=======
->>>>>>> ee12ebb8
 A: >> expecting = null