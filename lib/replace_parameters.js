--- conflicted
+++ resolved
@@ -376,12 +376,8 @@
                     attempts -= 1;
                     continue;
                 }
-<<<<<<< HEAD
-
-                return this._transformValue(cand, cand, arg);
-=======
-                return candidate;
->>>>>>> 93d1a933
+
+                return this._transformValue(candidate, candidate, arg);
             }
 
             // if sampled is a number and we are instructed to replace numbers, return sampled value right away
