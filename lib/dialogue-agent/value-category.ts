--- conflicted
+++ resolved
@@ -107,15 +107,8 @@
             return ValueCategory.Password;
         case 'choice':
             return ValueCategory.MultipleChoice;
-<<<<<<< HEAD
-        case 'command':
-            return ValueCategory.Command;
-        default:
-            return ValueCategory.Unknown;
-=======
         default:
             return ValueCategory.Generic;
->>>>>>> b74f3c67
         }
     }
 
