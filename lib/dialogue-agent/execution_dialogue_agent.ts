--- conflicted
+++ resolved
@@ -113,11 +113,7 @@
     private async _requireRegistration(msg : string) : Promise<never> {
         const state = this._dlg.conversation.getState();
         await this._dlg.reply(msg);
-<<<<<<< HEAD
         await this._dlg.replyLink(this._("Sign up for Almond"), "/user/register", state);
-=======
-        await this._dlg.replyLink(this._("Sign-up for Genie"), "/user/register", state);
->>>>>>> 31b1c66f
         throw new CancellationError();
     }
 
@@ -127,14 +123,9 @@
 
         if (stmt.last.schema!.functionType === 'action' &&
             !['org.thingpedia.builtin.thingengine.builtin.faq_reply',
-<<<<<<< HEAD
-              'org.thingpedia.builtin.thingengine.builtin.say'].includes(stmt.last.schema!.qualifiedName))
-            await this._requireRegistration(this._("To use this command you must first create a personal Almond account."));
-=======
               'org.thingpedia.builtin.thingengine.builtin.say',
               'org.thingpedia.covid-vaccine.mark_valid'].includes(stmt.last.schema!.qualifiedName))
-            await this._requireRegistration(this._("To use this command you must first create a personal Genie account."));
->>>>>>> 31b1c66f
+            await this._requireRegistration(this._("To use this command you must first create a personal Almond account."));
 
         if (stmt.stream) {
             // check available notification backends
@@ -144,11 +135,7 @@
             const available = this._engine.assistant.getAvailableNotificationBackends();
 
             if (available.length === 0)
-<<<<<<< HEAD
                 await this._requireRegistration(this._("To receive notifications you must first create a personal Almond account."));
-=======
-                await this._requireRegistration(this._("To receive notifications you must first create a personal Genie account."));
->>>>>>> 31b1c66f
         }
     }
 
@@ -185,11 +172,7 @@
             return this._engine.getDeviceInfo(device.uniqueId!);
         } else {
             if (this._dlg.isAnonymous) {
-<<<<<<< HEAD
                 await this._requireRegistration(this._dlg.interpolate(this._("Sorry, to use ${device}, you must create a personal Almond account."), {
-=======
-                await this._requireRegistration(this._dlg.interpolate(this._("Sorry, to use ${device}, you must create a personal Genie account."), {
->>>>>>> 31b1c66f
                     device: factory.text,
                 }));
             }
