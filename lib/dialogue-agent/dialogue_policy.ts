--- conflicted
+++ resolved
@@ -94,12 +94,9 @@
     debug : number;
 }
 
-<<<<<<< HEAD
-=======
 // HACK
 const MUST_INCLUDE_DEVICES = ['org.thingpedia.covid-vaccine'];
 
->>>>>>> 31b1c66f
 interface PolicyResult {
     state : Ast.DialogueState;
     end : boolean;
@@ -110,8 +107,6 @@
     numResults : number;
 }
 
-<<<<<<< HEAD
-=======
 function flagEquals(flags : Record<string, boolean>, equalTo : Record<string, boolean>) : boolean {
     for (const key in flags) {
         if (equalTo[key] !== flags[key])
@@ -120,7 +115,6 @@
     return true;
 }
 
->>>>>>> 31b1c66f
 export default class DialoguePolicy {
     private _thingpedia : Tp.BaseClient;
     private _schemas : SchemaRetriever;
@@ -263,15 +257,12 @@
             entities: this._entityAllocator.entities,
             numResults: derivation.value.numResults
         };
-<<<<<<< HEAD
-=======
     }
 
     async getFollowUp(state : Ast.DialogueState) : Promise<Ast.DialogueState|null> {
         await this._ensureGeneratorForState(state);
 
         return this._sentenceGenerator!.invokeFunction('followUp', state, this._sentenceGenerator!.contextTable);
->>>>>>> 31b1c66f
     }
 
     async getNotificationState(appName : string|null, program : Ast.Program, result : Ast.DialogueHistoryResultItem) {
